--- conflicted
+++ resolved
@@ -6,7 +6,6 @@
     kv::KvStore,
     BufferedStore,
 };
-use crate::env::ReadManager;
 use crate::{
     env::EnvironmentRead,
     error::{DatabaseError, DatabaseResult},
@@ -295,61 +294,6 @@
     pub fn get(&self, k: &K) -> DatabaseResult<Option<V>> {
         fresh_reader!(self.env, |reader| self.inner.get(&reader, k))
     }
-<<<<<<< HEAD
-
-    /// TODO: clean up fresh/used distinction
-    pub fn contains_used<R: Readable>(&self, r: &R, k: &K) -> DatabaseResult<bool> {
-        self.inner.contains(r, k)
-    }
-
-    /// TODO: clean up fresh/used distinction
-    pub fn get_used<R: Readable>(&self, r: &R, k: &K) -> DatabaseResult<Option<V>> {
-        self.inner.get(r, k)
-    }
-
-    // /// Iterator that checks the scratch space
-    // TODO: remove, not much point in collecting the entire DB, right?
-    // pub fn iter<'a, R: Readable + Send + Sync>(&'a self) -> DatabaseResult<IterOwned<V>> {
-    //     fresh_reader!(self.env, |reader| Ok(self
-    //         .inner
-    //         .iter(&reader)?
-    //         .map(|(k, v)| { Ok((k.to_vec(), v)) })
-    //         .collect()?))
-    // }
-
-    /// Iterator that tracks elements so they can be deleted
-    // NB: this cannot return an iterator due to lifetime issues
-    #[deprecated = "this doesn't actually return an iterator"]
-    pub fn drain<R: Readable + Send + Sync>(&mut self) -> DatabaseResult<Vec<V>> {
-        let g = self.env.guard();
-        let r = g.reader()?;
-        let v = self.inner.drain_iter(&r)?.collect()?;
-        Ok(v)
-    }
-
-    /// Iterator that returns all partial matches to this key
-    #[deprecated = "this doesn't actually return an iterator"]
-    pub fn iter_all_key_matches<R: Readable + Send + Sync>(
-        &self,
-        k: K,
-    ) -> DatabaseResult<IterOwned<V>> {
-        fresh_reader!(self.env, |reader| Ok(self
-            .inner
-            .iter_all_key_matches(&reader, k)?
-            .map(|(k, v)| { Ok((k.to_vec(), v)) })
-            .collect()?))
-    }
-
-    // /// Iterate from a key onwards
-    // TODO: remove, not much point in collecting the entire DB, right?
-    // pub fn iter_from<'a, R: Readable + Send + Sync>(
-    //     &'a self,
-    //     k: K,
-    // ) -> DatabaseResult<SingleIterFrom<'a, '_, V>> {
-    //     fresh_reader!(self.env, |reader| self.inner.iter_from(&reader, k))
-    // }
-=======
->>>>>>> 8f0e3a56
 }
 
 impl<K, V> BufferedStore for KvBufUsed<K, V>
