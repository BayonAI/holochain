--- conflicted
+++ resolved
@@ -1,15 +1,10 @@
-use crate::error::WorkspaceResult;
+use crate::{Writer, error::WorkspaceResult};
 use holochain_persistence_api::univ_map::{Key as UmKey, UniversalMap};
-use owning_ref::ArcRef;
 use rkv::{Rkv, StoreOptions};
 use std::sync::{Arc, RwLock};
 use sx_types::{agent::CellId, prelude::AddressableContent};
 
-<<<<<<< HEAD
-#[derive(Debug, Clone, Hash, PartialEq, Eq)]
-=======
 #[derive(Clone, Debug, Hash, PartialEq, Eq)]
->>>>>>> f030cdad
 pub enum DbName {
     ChainEntries,
     ChainHeaders,
