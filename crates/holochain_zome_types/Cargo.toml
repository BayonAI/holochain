[package]
name = "holochain_zome_types"
version = "0.0.1"
description = "Holochain zome types"
license = "CAL-1.0"
homepage = "https://github.com/holochain/holochain"
documentation = "https://github.com/holochain/holochain"
readme = "README.md"
authors = [ "Holochain Core Dev Team <devcore@holochain.org>" ]
edition = "2018"

# See more keys and their definitions at https://doc.rust-lang.org/cargo/reference/manifest.html

[dependencies]
holo_hash = { path = "../holo_hash" }
holochain_serialized_bytes = "=0.0.48"
paste = "=1.0.3"
<<<<<<< HEAD
serde = { version = "1.0", features = [ "derive" ] }
=======
chrono = "0.4.6"
serde = { version = "1.0.104", features = [ "derive" ] }
>>>>>>> 72c5112f
serde_bytes = "0.11"
subtle = "2"
thiserror = "1.0.22"
tracing = "0.1"

# fixturator dependencies
fixt = { path = "../fixt", optional = true }
strum = { version = "0.18.0", optional = true }
rand = {version = "0.7", optional = true}

[features]
default = ["fixturators", "test_utils"]

fixturators = ["fixt", "rand", "strum", "holo_hash/fixturators", ]

test_utils = ["holo_hash/hashing"]<|MERGE_RESOLUTION|>--- conflicted
+++ resolved
@@ -12,15 +12,11 @@
 # See more keys and their definitions at https://doc.rust-lang.org/cargo/reference/manifest.html
 
 [dependencies]
+chrono = "0.4.6"
 holo_hash = { path = "../holo_hash" }
 holochain_serialized_bytes = "=0.0.48"
 paste = "=1.0.3"
-<<<<<<< HEAD
 serde = { version = "1.0", features = [ "derive" ] }
-=======
-chrono = "0.4.6"
-serde = { version = "1.0.104", features = [ "derive" ] }
->>>>>>> 72c5112f
 serde_bytes = "0.11"
 subtle = "2"
 thiserror = "1.0.22"
