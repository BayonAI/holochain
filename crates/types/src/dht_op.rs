//! Data structures representing the operations that can be performed within a Holochain DHT.
//!
//! See the [item-level documentation for `DhtOp`][DhtOp] for more details.
//!
//! [DhtOp]: enum.DhtOp.html

use crate::element::{Element, ElementGroup};
use crate::{header::NewEntryHeader, prelude::*};
use error::{DhtOpError, DhtOpResult};
use holo_hash::{hash_type, HashableContentBytes};
use holochain_zome_types::{header, Entry, Header};
use serde::{Deserialize, Serialize};

#[allow(missing_docs)]
pub mod error;

/// A unit of DHT gossip. Used to notify an authority of new (meta)data to hold
/// as well as changes to the status of already held data.
#[derive(Clone, Debug, Serialize, Deserialize, SerializedBytes, Eq, PartialEq)]
pub enum DhtOp {
    /// Used to notify the authority for a header that it has been created.
    ///
    /// Conceptually, authorities receiving this `DhtOp` do three things:
    ///
    /// - Ensure that the element passes validation.
    /// - Store the header into their DHT shard.
    /// - Store the entry into their CAS.
    ///   - Note: they do not become responsible for keeping the set of
    ///     references from that entry up-to-date.
    StoreElement(Signature, Header, Option<Box<Entry>>),

    /// Used to notify the authority for an entry that it has been created
    /// anew. (The same entry can be created more than once.)
    ///
    /// Conceptually, authorities receiving this `DhtOp` do four things:
    ///
    /// - Ensure that the element passes validation.
    /// - Store the entry into their DHT shard.
    /// - Store the header into their CAS.
    ///   - Note: they do not become responsible for keeping the set of
    ///     references from that header up-to-date.
    /// - Add a "created-by" reference from the entry to the hash of the header.
    ///
    /// TODO: document how those "created-by" references are stored in
    /// reality.
    StoreEntry(Signature, NewEntryHeader, Box<Entry>),

    /// Used to notify the authority for an agent's public key that that agent
    /// has committed a new header.
    ///
    /// Conceptually, authorities receiving this `DhtOp` do three things:
    ///
    /// - Ensure that *the header alone* passes surface-level validation.
    /// - Store the header into their DHT shard.
    ///   - FIXME: @artbrock, do they?
    /// - Add an "agent-activity" reference from the public key to the hash
    ///   of the header.
    ///
    /// TODO: document how those "agent-activity" references are stored in
    /// reality.
    RegisterAgentActivity(Signature, Header),

    /// Op for updating an entry.
    /// This is sent to the entry authority.
    // TODO: This entry is here for validation by the entry update header holder
    // link's don't do this. The entry is validated by store entry. Maybe we either
    // need to remove the Entry here or add it to link.
    RegisterUpdatedContent(Signature, header::Update, Option<Box<Entry>>),

    /// Op for updating an element.
    /// This is sent to the element authority.
    RegisterUpdatedElement(Signature, header::Update, Option<Box<Entry>>),

    /// Op for registering a Header deletion with the Header authority
    RegisterDeletedBy(Signature, header::Delete),

    /// Op for registering a Header deletion with the Entry authority, so that
    /// the Entry can be marked Dead if all of its Headers have been deleted
    RegisterDeletedEntryHeader(Signature, header::Delete),

    /// Op for adding a link
    RegisterAddLink(Signature, header::CreateLink),

    /// Op for removing a link
    RegisterRemoveLink(Signature, header::DeleteLink),
}

/// Show that this type is used as the basis
type DhtBasis = AnyDhtHash;

/// A type for storing in databases that don't need the actual
/// data. Everything is a hash of the type except the signatures.
#[allow(missing_docs)]
#[derive(Clone, Debug, Serialize, Deserialize, Eq, PartialEq)]
pub enum DhtOpLight {
    StoreElement(HeaderHash, Option<EntryHash>, DhtBasis),
    StoreEntry(HeaderHash, EntryHash, DhtBasis),
    RegisterAgentActivity(HeaderHash, DhtBasis),
    RegisterUpdatedContent(HeaderHash, EntryHash, DhtBasis),
    RegisterUpdatedElement(HeaderHash, EntryHash, DhtBasis),
    RegisterDeletedBy(HeaderHash, DhtBasis),
    RegisterDeletedEntryHeader(HeaderHash, DhtBasis),
    RegisterAddLink(HeaderHash, DhtBasis),
    RegisterRemoveLink(HeaderHash, DhtBasis),
}

impl DhtOp {
    fn as_unique_form(&self) -> UniqueForm<'_> {
        match self {
            Self::StoreElement(_, header, _) => UniqueForm::StoreElement(header),
            Self::StoreEntry(_, header, _) => UniqueForm::StoreEntry(header),
            Self::RegisterAgentActivity(_, header) => UniqueForm::RegisterAgentActivity(header),
            Self::RegisterUpdatedContent(_, header, _) => {
                UniqueForm::RegisterUpdatedContent(header)
            }
            Self::RegisterUpdatedElement(_, header, _) => {
                UniqueForm::RegisterUpdatedElement(header)
            }
            Self::RegisterDeletedBy(_, header) => UniqueForm::RegisterDeletedBy(header),
            Self::RegisterDeletedEntryHeader(_, header) => {
                UniqueForm::RegisterDeletedEntryHeader(header)
            }
            Self::RegisterAddLink(_, header) => UniqueForm::RegisterAddLink(header),
            Self::RegisterRemoveLink(_, header) => UniqueForm::RegisterRemoveLink(header),
        }
    }

    /// Returns the basis hash which determines which agents will receive this DhtOp
    pub fn dht_basis(&self) -> AnyDhtHash {
        self.as_unique_form().basis()
    }

    /// Convert a [DhtOp] to a [DhtOpLight] and basis
    pub fn to_light(
        // Hoping one day we can work out how to go from `&Create`
        // to `&Header::Create(Create)` so punting on a reference
        &self,
    ) -> DhtOpLight {
        let basis = self.dht_basis();
        match self {
            DhtOp::StoreElement(_, h, _) => {
                let e = h.entry_data().map(|(e, _)| e.clone());
                let h = HeaderHash::with_data_sync(h);
                DhtOpLight::StoreElement(h, e, basis)
            }
            DhtOp::StoreEntry(_, h, _) => {
                let e = h.entry().clone();
                let h = HeaderHash::with_data_sync(&Header::from(h.clone()));
                DhtOpLight::StoreEntry(h, e, basis)
            }
            DhtOp::RegisterAgentActivity(_, h) => {
                let h = HeaderHash::with_data_sync(h);
                DhtOpLight::RegisterAgentActivity(h, basis)
            }
            DhtOp::RegisterUpdatedContent(_, h, _) => {
                let e = h.entry_hash.clone();
                let h = HeaderHash::with_data_sync(&Header::from(h.clone()));
                DhtOpLight::RegisterUpdatedContent(h, e, basis)
            }
            DhtOp::RegisterUpdatedElement(_, h, _) => {
                let e = h.entry_hash.clone();
                let h = HeaderHash::with_data_sync(&Header::from(h.clone()));
                DhtOpLight::RegisterUpdatedElement(h, e, basis)
            }
            DhtOp::RegisterDeletedBy(_, h) => {
                let h = HeaderHash::with_data_sync(&Header::from(h.clone()));
                DhtOpLight::RegisterDeletedBy(h, basis)
            }
            DhtOp::RegisterDeletedEntryHeader(_, h) => {
                let h = HeaderHash::with_data_sync(&Header::from(h.clone()));
                DhtOpLight::RegisterDeletedEntryHeader(h, basis)
            }
            DhtOp::RegisterAddLink(_, h) => {
                let h = HeaderHash::with_data_sync(&Header::from(h.clone()));
                DhtOpLight::RegisterAddLink(h, basis)
            }
            DhtOp::RegisterRemoveLink(_, h) => {
                let h = HeaderHash::with_data_sync(&Header::from(h.clone()));
                DhtOpLight::RegisterRemoveLink(h, basis)
            }
        }
    }

    /// Get the signature for this op
    pub fn signature(&self) -> &Signature {
        match self {
            DhtOp::StoreElement(s, _, _)
            | DhtOp::StoreEntry(s, _, _)
            | DhtOp::RegisterAgentActivity(s, _)
            | DhtOp::RegisterUpdatedContent(s, _, _)
            | DhtOp::RegisterUpdatedElement(s, _, _)
            | DhtOp::RegisterDeletedBy(s, _)
            | DhtOp::RegisterDeletedEntryHeader(s, _)
            | DhtOp::RegisterAddLink(s, _)
            | DhtOp::RegisterRemoveLink(s, _) => s,
        }
    }

    /// Extract inner Signature, Header and Option<Entry> from an op
    pub fn into_inner(self) -> (Signature, Header, Option<Entry>) {
        match self {
            DhtOp::StoreElement(s, h, e) => (s, h, e.map(|e| *e)),
            DhtOp::StoreEntry(s, h, e) => (s, h.into(), Some(*e)),
            DhtOp::RegisterAgentActivity(s, h) => (s, h, None),
            DhtOp::RegisterUpdatedContent(s, h, e) => (s, h.into(), e.map(|e| *e)),
            DhtOp::RegisterUpdatedElement(s, h, e) => (s, h.into(), e.map(|e| *e)),
            DhtOp::RegisterDeletedBy(s, h) => (s, h.into(), None),
            DhtOp::RegisterDeletedEntryHeader(s, h) => (s, h.into(), None),
            DhtOp::RegisterAddLink(s, h) => (s, h.into(), None),
            DhtOp::RegisterRemoveLink(s, h) => (s, h.into(), None),
        }
    }

    /// Get the header from this op
    /// This requires cloning and converting the header
    /// as some ops don't hold the Header type
    pub fn header(&self) -> Header {
        match self {
            DhtOp::StoreElement(_, h, _) => h.clone(),
            DhtOp::StoreEntry(_, h, _) => h.clone().into(),
            DhtOp::RegisterAgentActivity(_, h) => h.clone(),
            DhtOp::RegisterUpdatedContent(_, h, _) => h.clone().into(),
            DhtOp::RegisterUpdatedElement(_, h, _) => h.clone().into(),
            DhtOp::RegisterDeletedBy(_, h) => h.clone().into(),
            DhtOp::RegisterDeletedEntryHeader(_, h) => h.clone().into(),
            DhtOp::RegisterAddLink(_, h) => h.clone().into(),
            DhtOp::RegisterRemoveLink(_, h) => h.clone().into(),
        }
    }
}

impl DhtOpLight {
    /// Get the dht basis for where to send this op
    pub fn dht_basis(&self) -> &AnyDhtHash {
        match self {
            DhtOpLight::StoreElement(_, _, b)
            | DhtOpLight::StoreEntry(_, _, b)
            | DhtOpLight::RegisterAgentActivity(_, b)
            | DhtOpLight::RegisterUpdatedContent(_, _, b)
            | DhtOpLight::RegisterUpdatedElement(_, _, b)
            | DhtOpLight::RegisterDeletedBy(_, b)
            | DhtOpLight::RegisterDeletedEntryHeader(_, b)
            | DhtOpLight::RegisterAddLink(_, b)
            | DhtOpLight::RegisterRemoveLink(_, b) => b,
        }
    }
    /// Get the header hash from this op
    pub fn header_hash(&self) -> &HeaderHash {
        match self {
            DhtOpLight::StoreElement(h, _, _)
            | DhtOpLight::StoreEntry(h, _, _)
            | DhtOpLight::RegisterAgentActivity(h, _)
            | DhtOpLight::RegisterUpdatedContent(h, _, _)
            | DhtOpLight::RegisterUpdatedElement(h, _, _)
            | DhtOpLight::RegisterDeletedBy(h, _)
            | DhtOpLight::RegisterDeletedEntryHeader(h, _)
            | DhtOpLight::RegisterAddLink(h, _)
            | DhtOpLight::RegisterRemoveLink(h, _) => h,
        }
    }
}

// FIXME: need to use this in HashableContent
#[allow(missing_docs)]
#[derive(Serialize)]
pub enum UniqueForm<'a> {
    // As an optimization, we don't include signatures. They would be redundant
    // with headers and therefore would waste hash/comparison time to include.
    StoreElement(&'a Header),
    StoreEntry(&'a NewEntryHeader),
    RegisterAgentActivity(&'a Header),
    RegisterUpdatedContent(&'a header::Update),
    RegisterUpdatedElement(&'a header::Update),
    RegisterDeletedBy(&'a header::Delete),
    RegisterDeletedEntryHeader(&'a header::Delete),
    RegisterAddLink(&'a header::CreateLink),
    RegisterRemoveLink(&'a header::DeleteLink),
}

impl<'a> UniqueForm<'a> {
    fn basis(&'a self) -> AnyDhtHash {
        match self {
            UniqueForm::StoreElement(header) => HeaderHash::with_data_sync(*header).into(),
            UniqueForm::StoreEntry(header) => header.entry().clone().into(),
            UniqueForm::RegisterAgentActivity(header) => header.author().clone().into(),
            UniqueForm::RegisterUpdatedContent(header) => {
                header.original_entry_address.clone().into()
            }
            UniqueForm::RegisterUpdatedElement(header) => {
                header.original_header_address.clone().into()
            }
            UniqueForm::RegisterDeletedBy(header) => header.deletes_address.clone().into(),
            UniqueForm::RegisterDeletedEntryHeader(header) => {
                header.deletes_entry_address.clone().into()
            }
            UniqueForm::RegisterAddLink(header) => header.base_address.clone().into(),
            UniqueForm::RegisterRemoveLink(header) => header.base_address.clone().into(),
        }
    }
}

/// Produce all DhtOps for a Element
pub fn produce_ops_from_element(element: &Element) -> DhtOpResult<Vec<DhtOp>> {
    let op_lights = produce_op_lights_from_elements(vec![element])?;
    let (shh, maybe_entry) = element.clone().into_inner();
    let (header, signature): (Header, Signature) = shh.into_inner().0.into();

    let mut ops = Vec::with_capacity(op_lights.len());

    for op_light in op_lights {
        let signature = signature.clone();
        let header = header.clone();
        let op = match op_light {
            DhtOpLight::StoreElement(_, _, _) => {
                let maybe_entry_box = maybe_entry.clone().into_option().map(Box::new);
                DhtOp::StoreElement(signature, header, maybe_entry_box)
            }
            DhtOpLight::StoreEntry(_, _, _) => {
                let new_entry_header = header.clone().try_into()?;
                let box_entry = match maybe_entry.clone().into_option() {
                    Some(entry) => Box::new(entry),
                    None => {
                        // Entry is private so continue
                        continue;
                    }
                };
                DhtOp::StoreEntry(signature, new_entry_header, box_entry)
            }
            DhtOpLight::RegisterAgentActivity(_, _) => {
                DhtOp::RegisterAgentActivity(signature, header)
            }
            DhtOpLight::RegisterUpdatedContent(_, _, _) => {
                let entry_update = header.try_into()?;
                let maybe_entry_box = maybe_entry.clone().into_option().map(Box::new);
                DhtOp::RegisterUpdatedContent(signature, entry_update, maybe_entry_box)
            }
            DhtOpLight::RegisterUpdatedElement(_, _, _) => {
                let entry_update = header.try_into()?;
                let maybe_entry_box = maybe_entry.clone().into_option().map(Box::new);
                DhtOp::RegisterUpdatedElement(signature, entry_update, maybe_entry_box)
            }
            DhtOpLight::RegisterDeletedEntryHeader(_, _) => {
                let element_delete = header.try_into()?;
                DhtOp::RegisterDeletedEntryHeader(signature, element_delete)
            }
            DhtOpLight::RegisterDeletedBy(_, _) => {
                let element_delete = header.try_into()?;
                DhtOp::RegisterDeletedBy(signature, element_delete)
            }
            DhtOpLight::RegisterAddLink(_, _) => {
                let link_add = header.try_into()?;
                DhtOp::RegisterAddLink(signature, link_add)
            }
            DhtOpLight::RegisterRemoveLink(_, _) => {
                let link_remove = header.try_into()?;
                DhtOp::RegisterRemoveLink(signature, link_remove)
            }
        };
        ops.push(op);
    }
    Ok(ops)
}

/// Produce all the op lights for tese elements
pub fn produce_op_lights_from_elements(headers: Vec<&Element>) -> DhtOpResult<Vec<DhtOpLight>> {
    let length = headers.len();
    let headers_and_hashes = headers.into_iter().map(|e| {
        (
            e.header_address(),
            e.header(),
            e.header().entry_data().map(|(h, _)| h.clone()),
        )
    });
    produce_op_lights_from_iter(headers_and_hashes, length)
}

/// Produce all the op lights from this element group
/// with a shared entry
pub fn produce_op_lights_from_element_group(
    elements: &ElementGroup<'_>,
) -> DhtOpResult<Vec<DhtOpLight>> {
    let len = elements.len();
    let headers_and_hashes = elements.headers_and_hashes();
    let maybe_entry_hash = Some(elements.entry_hash());
    produce_op_lights_from_parts(headers_and_hashes, maybe_entry_hash, len)
}

/// Data minimal clone (no cloning entries) cheap &Element to DhtOpLight conversion
fn produce_op_lights_from_parts<'a>(
    headers_and_hashes: impl Iterator<Item = (&'a HeaderHash, &'a Header)>,
    maybe_entry_hash: Option<&EntryHash>,
    length: usize,
) -> DhtOpResult<Vec<DhtOpLight>> {
    let iter = headers_and_hashes.map(|(head, hash)| (head, hash, maybe_entry_hash.cloned()));
    produce_op_lights_from_iter(iter, length)
}
fn produce_op_lights_from_iter<'a>(
    iter: impl Iterator<Item = (&'a HeaderHash, &'a Header, Option<EntryHash>)>,
    length: usize,
) -> DhtOpResult<Vec<DhtOpLight>> {
    // Each header will have at least 2 ops
    let mut ops = Vec::with_capacity(length * 2);

    for (header_hash, header, maybe_entry_hash) in iter {
        let header_hash = header_hash.clone();

        let store_element_basis = UniqueForm::StoreElement(header).basis();
        let register_activity_basis = UniqueForm::RegisterAgentActivity(header).basis();

        ops.push(DhtOpLight::StoreElement(
            header_hash.clone(),
            maybe_entry_hash.clone(),
            store_element_basis,
        ));
        ops.push(DhtOpLight::RegisterAgentActivity(
            header_hash.clone(),
            register_activity_basis,
        ));

        match header {
            Header::Dna(_)
            | Header::OpenChain(_)
            | Header::CloseChain(_)
            | Header::AgentValidationPkg(_)
            | Header::InitZomesComplete(_) => {}
            Header::CreateLink(link_add) => ops.push(DhtOpLight::RegisterAddLink(
                header_hash,
                UniqueForm::RegisterAddLink(link_add).basis(),
            )),
            Header::DeleteLink(link_remove) => ops.push(DhtOpLight::RegisterRemoveLink(
                header_hash,
                UniqueForm::RegisterRemoveLink(link_remove).basis(),
            )),
            Header::Create(entry_create) => ops.push(DhtOpLight::StoreEntry(
                header_hash,
                maybe_entry_hash.ok_or_else(|| DhtOpError::HeaderWithoutEntry(header.clone()))?,
                UniqueForm::StoreEntry(&NewEntryHeader::Create(entry_create.clone())).basis(),
            )),
            Header::Update(entry_update) => {
                let entry_hash = maybe_entry_hash
                    .ok_or_else(|| DhtOpError::HeaderWithoutEntry(header.clone()))?;
                ops.push(DhtOpLight::StoreEntry(
                    header_hash.clone(),
                    entry_hash.clone(),
                    UniqueForm::StoreEntry(&NewEntryHeader::Update(entry_update.clone())).basis(),
                ));
                ops.push(DhtOpLight::RegisterUpdatedContent(
                    header_hash.clone(),
                    entry_hash.clone(),
                    UniqueForm::RegisterUpdatedContent(entry_update)
                        .basis()
                        .await,
                ));
                ops.push(DhtOpLight::RegisterUpdatedElement(
                    header_hash,
                    entry_hash,
<<<<<<< HEAD
                    UniqueForm::RegisterUpdatedBy(entry_update).basis(),
=======
                    UniqueForm::RegisterUpdatedElement(entry_update)
                        .basis()
                        .await,
>>>>>>> 036c485e
                ));
            }
            Header::Delete(entry_delete) => {
                // TODO: VALIDATION: This only works if entry_delete.remove_address is either Create
                // or Update
                ops.push(DhtOpLight::RegisterDeletedBy(
                    header_hash.clone(),
                    UniqueForm::RegisterDeletedBy(entry_delete).basis(),
                ));
                ops.push(DhtOpLight::RegisterDeletedEntryHeader(
                    header_hash,
                    UniqueForm::RegisterDeletedEntryHeader(entry_delete).basis(),
                ));
            }
        }
    }
    Ok(ops)
}

// This has to be done manually because the macro
// implements both directions and that isn't possible with references
// TODO: Maybe add a one-way version to holochain_serialized_bytes?
impl<'a> TryFrom<&UniqueForm<'a>> for SerializedBytes {
    type Error = SerializedBytesError;
    fn try_from(u: &UniqueForm<'a>) -> Result<Self, Self::Error> {
        match holochain_serialized_bytes::encode(u) {
            Ok(v) => Ok(SerializedBytes::from(
                holochain_serialized_bytes::UnsafeBytes::from(v),
            )),
            Err(e) => Err(SerializedBytesError::ToBytes(e.to_string())),
        }
    }
}

/// A DhtOp paired with its DhtOpHash
pub type DhtOpHashed = HoloHashed<DhtOp>;

impl HashableContent for DhtOp {
    type HashType = hash_type::DhtOp;

    fn hash_type(&self) -> Self::HashType {
        hash_type::DhtOp
    }

    fn hashable_content(&self) -> HashableContentBytes {
        HashableContentBytes::Content(
            (&self.as_unique_form())
                .try_into()
                .expect("Could not serialize HashableContent"),
        )
    }
}

impl HashableContent for UniqueForm<'_> {
    type HashType = hash_type::DhtOp;

    fn hash_type(&self) -> Self::HashType {
        hash_type::DhtOp
    }

    fn hashable_content(&self) -> HashableContentBytes {
        HashableContentBytes::Content(
            self.try_into()
                .expect("Could not serialize HashableContent"),
        )
    }
}<|MERGE_RESOLUTION|>--- conflicted
+++ resolved
@@ -447,20 +447,12 @@
                 ops.push(DhtOpLight::RegisterUpdatedContent(
                     header_hash.clone(),
                     entry_hash.clone(),
-                    UniqueForm::RegisterUpdatedContent(entry_update)
-                        .basis()
-                        .await,
+                    UniqueForm::RegisterUpdatedContent(entry_update).basis(),
                 ));
                 ops.push(DhtOpLight::RegisterUpdatedElement(
                     header_hash,
                     entry_hash,
-<<<<<<< HEAD
-                    UniqueForm::RegisterUpdatedBy(entry_update).basis(),
-=======
-                    UniqueForm::RegisterUpdatedElement(entry_update)
-                        .basis()
-                        .await,
->>>>>>> 036c485e
+                    UniqueForm::RegisterUpdatedElement(entry_update).basis(),
                 ));
             }
             Header::Delete(entry_delete) => {
