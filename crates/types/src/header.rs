//! Holochain's [`Header`] and its variations.
//!
//! All header variations contain the fields `author` and `timestamp`.
//! Furthermore, all variations besides pub struct `Dna` (which is the first header
//! in a chain) contain the field `prev_header`.

#![allow(missing_docs)]

use crate::prelude::*;
use holo_hash::EntryHash;
use holochain_zome_types::entry_def::EntryVisibility;
<<<<<<< HEAD
use holochain_zome_types::link::LinkTag;

pub mod builder;
pub use builder::{HeaderBuilder, HeaderBuilderCommon};
use holo_hash::impl_hashable_content;

/// Header contains variants for each type of header.
///
/// This struct really defines a local source chain, in the sense that it
/// implements the pointers between hashes that a hash chain relies on, which
/// are then used to check the integrity of data using cryptographic hash
/// functions.
#[allow(missing_docs)]
#[derive(Clone, Debug, Serialize, Deserialize, PartialEq, Eq, SerializedBytes)]
#[serde(tag = "type")]
pub enum Header {
    // The first header in a chain (for the DNA) doesn't have a previous header
    Dna(Dna),
    AgentValidationPkg(AgentValidationPkg),
    InitZomesComplete(InitZomesComplete),
    LinkAdd(LinkAdd),
    LinkRemove(LinkRemove),
    ChainOpen(ChainOpen),
    ChainClose(ChainClose),
    EntryCreate(EntryCreate),
    EntryUpdate(EntryUpdate),
    ElementDelete(ElementDelete),
}

/// a utility wrapper to write intos for our data types
macro_rules! write_into_header {
    ($($n:ident),*,) => {
        $(
            impl HeaderInner for $n {
                fn into_header(self) -> Header {
                    Header::$n(self)
                }
            }
        )*
    };
}

/// A trait to specify the common parts of a Header
pub trait HeaderInner {
    /// Get a full header from the subset
    fn into_header(self) -> Header;
}

impl<I: HeaderInner> From<I> for Header {
    fn from(i: I) -> Self {
        i.into_header()
    }
}

write_into_header! {
    Dna,
    AgentValidationPkg,
    InitZomesComplete,
    LinkAdd,
    LinkRemove,
    ChainOpen,
    ChainClose,
    EntryCreate,
    EntryUpdate,
    ElementDelete,
}

/// a utility macro just to not have to type in the match statement everywhere.
macro_rules! match_header {
    ($h:ident => |$i:ident| { $($t:tt)* }) => {
        match $h {
            Header::Dna($i) => { $($t)* }
            Header::AgentValidationPkg($i) => { $($t)* }
            Header::InitZomesComplete($i) => { $($t)* }
            Header::LinkAdd($i) => { $($t)* }
            Header::LinkRemove($i) => { $($t)* }
            Header::ChainOpen($i) => { $($t)* }
            Header::ChainClose($i) => { $($t)* }
            Header::EntryCreate($i) => { $($t)* }
            Header::EntryUpdate($i) => { $($t)* }
            Header::ElementDelete($i) => { $($t)* }
        }
    };
}

impl Header {
    /// Returns the address and entry type of the Entry, if applicable.
    // TODO: DRY: possibly create an `EntryData` struct which is used by both
    // EntryCreate and EntryUpdate
    pub fn entry_data(&self) -> Option<(&EntryHash, &EntryType)> {
        match self {
            Self::EntryCreate(EntryCreate {
                entry_hash,
                entry_type,
                ..
            }) => Some((entry_hash, entry_type)),
            Self::EntryUpdate(EntryUpdate {
                entry_hash,
                entry_type,
                ..
            }) => Some((entry_hash, entry_type)),
            _ => None,
        }
    }

    /// returns the public key of the agent who signed this header.
    pub fn author(&self) -> &AgentPubKey {
        match_header!(self => |i| { &i.author })
    }

    /// returns the timestamp of when the header was created
    pub fn timestamp(&self) -> Timestamp {
        match_header!(self => |i| { i.timestamp })
    }

    /// returns the sequence ordinal of this header
    pub fn header_seq(&self) -> u32 {
        match_header!(self => |i| { i.header_seq })
    }

    /// returns the previous header except for the DNA header which doesn't have a previous
    pub fn prev_header(&self) -> Option<&HeaderAddress> {
        Some(match self {
            Self::Dna(Dna { .. }) => return None,
            Self::AgentValidationPkg(AgentValidationPkg { prev_header, .. }) => prev_header,
            Self::InitZomesComplete(InitZomesComplete { prev_header, .. }) => prev_header,
            Self::LinkAdd(LinkAdd { prev_header, .. }) => prev_header,
            Self::LinkRemove(LinkRemove { prev_header, .. }) => prev_header,
            Self::ElementDelete(ElementDelete { prev_header, .. }) => prev_header,
            Self::ChainClose(ChainClose { prev_header, .. }) => prev_header,
            Self::ChainOpen(ChainOpen { prev_header, .. }) => prev_header,
            Self::EntryCreate(EntryCreate { prev_header, .. }) => prev_header,
            Self::EntryUpdate(EntryUpdate { prev_header, .. }) => prev_header,
        })
    }
}
=======
use holochain_zome_types::header::*;
>>>>>>> 44965e84

pub type HeaderHashed = HoloHashed<Header>;

#[derive(Debug, Clone, Serialize, Deserialize, PartialEq, Eq, SerializedBytes)]
/// A header of one of the two types that create a new entry.
pub enum NewEntryHeader {
    /// A header which simply creates a new entry
    Create(EntryCreate),
    /// A header which creates a new entry that is semantically related to a
    /// previously created entry or header
    Update(EntryUpdate),
}

impl NewEntryHeader {
    /// Get the entry on this header
    pub fn entry(&self) -> &EntryHash {
        match self {
            NewEntryHeader::Create(EntryCreate { entry_hash, .. })
            | NewEntryHeader::Update(EntryUpdate { entry_hash, .. }) => entry_hash,
        }
    }

    /// Get the visibility of this header
    pub fn visibility(&self) -> &EntryVisibility {
        match self {
            NewEntryHeader::Create(EntryCreate { entry_type, .. })
            | NewEntryHeader::Update(EntryUpdate { entry_type, .. }) => entry_type.visibility(),
        }
    }
}

impl From<NewEntryHeader> for Header {
    fn from(h: NewEntryHeader) -> Self {
        match h {
            NewEntryHeader::Create(h) => Header::EntryCreate(h),
            NewEntryHeader::Update(h) => Header::EntryUpdate(h),
        }
    }
}

#[cfg(test)]
mod tests {
    use super::*;
    use crate::{
        fixt::HeaderBuilderCommonFixturator,
        test_utils::{fake_dna_hash, fake_entry_content_hash},
    };
    use ::fixt::prelude::*;

    #[test]
    fn test_header_msgpack_roundtrip() {
        let orig: Header = Dna::from_builder(
            fake_dna_hash(1),
            HeaderBuilderCommonFixturator::new(Unpredictable)
                .next()
                .unwrap(),
        )
        .into();
        let bytes = rmp_serde::to_vec_named(&orig).unwrap();
        let res: Header = rmp_serde::from_read_ref(&bytes).unwrap();
        assert_eq!(orig, res);
    }

    #[test]
    fn test_entrycreate_msgpack_roundtrip() {
        let orig: Header = EntryCreate::from_builder(
            HeaderBuilderCommonFixturator::new(Unpredictable)
                .next()
                .unwrap(),
            EntryType::App(AppEntryType::new(
                0.into(),
                0.into(),
                EntryVisibility::Public,
            )),
            fake_entry_content_hash(1).into(),
        )
        .into();
        let bytes = rmp_serde::to_vec_named(&orig).unwrap();
        println!("{:?}", bytes);
        let res: Header = rmp_serde::from_read_ref(&bytes).unwrap();
        assert_eq!(orig, res);
    }

    #[test]
    fn test_entrycreate_serializedbytes_roundtrip() {
        let orig: Header = EntryCreate::from_builder(
            HeaderBuilderCommonFixturator::new(Unpredictable)
                .next()
                .unwrap(),
            EntryType::App(AppEntryType::new(
                0.into(),
                0.into(),
                EntryVisibility::Public,
            )),
            fake_entry_content_hash(1).into(),
        )
        .into();
        let bytes: SerializedBytes = orig.clone().try_into().unwrap();
        let res: Header = bytes.try_into().unwrap();
        assert_eq!(orig, res);
    }
}<|MERGE_RESOLUTION|>--- conflicted
+++ resolved
@@ -9,146 +9,7 @@
 use crate::prelude::*;
 use holo_hash::EntryHash;
 use holochain_zome_types::entry_def::EntryVisibility;
-<<<<<<< HEAD
-use holochain_zome_types::link::LinkTag;
-
-pub mod builder;
-pub use builder::{HeaderBuilder, HeaderBuilderCommon};
-use holo_hash::impl_hashable_content;
-
-/// Header contains variants for each type of header.
-///
-/// This struct really defines a local source chain, in the sense that it
-/// implements the pointers between hashes that a hash chain relies on, which
-/// are then used to check the integrity of data using cryptographic hash
-/// functions.
-#[allow(missing_docs)]
-#[derive(Clone, Debug, Serialize, Deserialize, PartialEq, Eq, SerializedBytes)]
-#[serde(tag = "type")]
-pub enum Header {
-    // The first header in a chain (for the DNA) doesn't have a previous header
-    Dna(Dna),
-    AgentValidationPkg(AgentValidationPkg),
-    InitZomesComplete(InitZomesComplete),
-    LinkAdd(LinkAdd),
-    LinkRemove(LinkRemove),
-    ChainOpen(ChainOpen),
-    ChainClose(ChainClose),
-    EntryCreate(EntryCreate),
-    EntryUpdate(EntryUpdate),
-    ElementDelete(ElementDelete),
-}
-
-/// a utility wrapper to write intos for our data types
-macro_rules! write_into_header {
-    ($($n:ident),*,) => {
-        $(
-            impl HeaderInner for $n {
-                fn into_header(self) -> Header {
-                    Header::$n(self)
-                }
-            }
-        )*
-    };
-}
-
-/// A trait to specify the common parts of a Header
-pub trait HeaderInner {
-    /// Get a full header from the subset
-    fn into_header(self) -> Header;
-}
-
-impl<I: HeaderInner> From<I> for Header {
-    fn from(i: I) -> Self {
-        i.into_header()
-    }
-}
-
-write_into_header! {
-    Dna,
-    AgentValidationPkg,
-    InitZomesComplete,
-    LinkAdd,
-    LinkRemove,
-    ChainOpen,
-    ChainClose,
-    EntryCreate,
-    EntryUpdate,
-    ElementDelete,
-}
-
-/// a utility macro just to not have to type in the match statement everywhere.
-macro_rules! match_header {
-    ($h:ident => |$i:ident| { $($t:tt)* }) => {
-        match $h {
-            Header::Dna($i) => { $($t)* }
-            Header::AgentValidationPkg($i) => { $($t)* }
-            Header::InitZomesComplete($i) => { $($t)* }
-            Header::LinkAdd($i) => { $($t)* }
-            Header::LinkRemove($i) => { $($t)* }
-            Header::ChainOpen($i) => { $($t)* }
-            Header::ChainClose($i) => { $($t)* }
-            Header::EntryCreate($i) => { $($t)* }
-            Header::EntryUpdate($i) => { $($t)* }
-            Header::ElementDelete($i) => { $($t)* }
-        }
-    };
-}
-
-impl Header {
-    /// Returns the address and entry type of the Entry, if applicable.
-    // TODO: DRY: possibly create an `EntryData` struct which is used by both
-    // EntryCreate and EntryUpdate
-    pub fn entry_data(&self) -> Option<(&EntryHash, &EntryType)> {
-        match self {
-            Self::EntryCreate(EntryCreate {
-                entry_hash,
-                entry_type,
-                ..
-            }) => Some((entry_hash, entry_type)),
-            Self::EntryUpdate(EntryUpdate {
-                entry_hash,
-                entry_type,
-                ..
-            }) => Some((entry_hash, entry_type)),
-            _ => None,
-        }
-    }
-
-    /// returns the public key of the agent who signed this header.
-    pub fn author(&self) -> &AgentPubKey {
-        match_header!(self => |i| { &i.author })
-    }
-
-    /// returns the timestamp of when the header was created
-    pub fn timestamp(&self) -> Timestamp {
-        match_header!(self => |i| { i.timestamp })
-    }
-
-    /// returns the sequence ordinal of this header
-    pub fn header_seq(&self) -> u32 {
-        match_header!(self => |i| { i.header_seq })
-    }
-
-    /// returns the previous header except for the DNA header which doesn't have a previous
-    pub fn prev_header(&self) -> Option<&HeaderAddress> {
-        Some(match self {
-            Self::Dna(Dna { .. }) => return None,
-            Self::AgentValidationPkg(AgentValidationPkg { prev_header, .. }) => prev_header,
-            Self::InitZomesComplete(InitZomesComplete { prev_header, .. }) => prev_header,
-            Self::LinkAdd(LinkAdd { prev_header, .. }) => prev_header,
-            Self::LinkRemove(LinkRemove { prev_header, .. }) => prev_header,
-            Self::ElementDelete(ElementDelete { prev_header, .. }) => prev_header,
-            Self::ChainClose(ChainClose { prev_header, .. }) => prev_header,
-            Self::ChainOpen(ChainOpen { prev_header, .. }) => prev_header,
-            Self::EntryCreate(EntryCreate { prev_header, .. }) => prev_header,
-            Self::EntryUpdate(EntryUpdate { prev_header, .. }) => prev_header,
-        })
-    }
-}
-=======
 use holochain_zome_types::header::*;
->>>>>>> 44965e84
 
 pub type HeaderHashed = HoloHashed<Header>;
 
