--- conflicted
+++ resolved
@@ -16,17 +16,6 @@
 // DO NOT CLONE THIS because payload can be huge
 #[derive(Debug, serde::Serialize, serde::Deserialize)]
 pub struct ZomeInvocation {
-<<<<<<< HEAD
-    /// the cell ID
-    pub cell_id: CellId,
-    /// the zome name
-    pub zome_name: ZomeName,
-    /// a capability request
-    pub cap: CapabilityRequest,
-    /// the zome fn to call
-    pub fn_name: String,
-    /// the serialized data to make available to the zome call
-=======
     /// The ID of the [Cell] in which this Zome-call would be invoked
     pub cell_id: CellId,
     /// The name of the Zome containing the function that would be invoked
@@ -36,7 +25,6 @@
     /// The name of the Zome function to call
     pub fn_name: String,
     /// The serialized data to pass an an argument to the Zome call
->>>>>>> 88c3baa8
     pub payload: ZomeExternHostInput,
     /// the provenance of the call
     pub provenance: AgentId,
