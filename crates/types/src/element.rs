//! Defines a Element, the basic unit of Holochain data.

use crate::{prelude::*, HeaderHashed};
use futures::future::FutureExt;
<<<<<<< HEAD
use holochain_keystore::KeystoreError;
=======
use holo_hash::HeaderHash;
use holo_hash::{hash_type, HashableContentBytes};
use holochain_keystore::{KeystoreError, Signature};
>>>>>>> 18d3383a
use holochain_serialized_bytes::prelude::*;
pub use holochain_zome_types::element::*;
use holochain_zome_types::entry::Entry;
use must_future::MustBoxFuture;

#[derive(Clone, Debug, PartialEq, Serialize, Deserialize, SerializedBytes)]
/// Element without the hashes for sending across the network
pub struct WireElement {
    /// The signed header for this element
    signed_header: SignedHeader,
    /// If there is an entry associated with this header it will be here
    maybe_entry: Option<Entry>,
}

/// Extension trait to keep zome types minimal
#[async_trait::async_trait]
pub trait ElementExt {
    /// Validate the signature matches the data
    async fn validate(&self) -> Result<(), KeystoreError>;
}

#[async_trait::async_trait]
impl ElementExt for Element {
    /// Validates a chain element
    async fn validate(&self) -> Result<(), KeystoreError> {
        self.signed_header().validate().await?;

        //TODO: make sure that any cases around entry existence are valid:
        //      SourceChainError::InvalidStructure(HeaderAndEntryMismatch(address)),
        Ok(())
    }
<<<<<<< HEAD
=======

    /// Access the signature portion of this triple.
    pub fn signature(&self) -> &Signature {
        self.signed_header.signature()
    }

    /// Access the header address
    pub fn header_address(&self) -> &HeaderHash {
        self.signed_header.header_address()
    }

    /// Access the Header portion of this triple.
    pub fn header(&self) -> &Header {
        self.signed_header.header()
    }

    /// Access the HeaderHashed portion.
    pub fn header_hashed(&self) -> &HeaderHashed {
        self.signed_header.header_hashed()
    }

    /// Access the Entry portion of this triple as a ChainElementEntry,
    /// which includes the context around the presence or absence of the entry.
    pub fn entry(&self) -> ChainElementEntry {
        let maybe_visibilty = self
            .header()
            .entry_data()
            .map(|(_, entry_type)| entry_type.visibility());
        match (self.maybe_entry.as_ref(), maybe_visibilty) {
            (Some(entry), Some(_)) => ChainElementEntry::Present(entry),
            (None, Some(EntryVisibility::Private)) => ChainElementEntry::Hidden,
            (None, None) => ChainElementEntry::NotApplicable,
            (Some(_), None) => {
                unreachable!("Entry is present for a Header type which has no entry reference")
            }
            (None, Some(EntryVisibility::Public)) => unreachable!("Entry data missing for element"),
        }
    }
}

/// Represents the different ways the entry_address reference within a Header
/// can be intepreted
#[derive(Clone, Debug, PartialEq, Eq, derive_more::From)]
pub enum ChainElementEntry<'a> {
    /// The Header has an entry_address reference, and the Entry is accessible.
    Present(&'a Entry),
    /// The Header has an entry_address reference, but we are in a public
    /// context and the entry is private.
    Hidden,
    /// The Header does not contain an entry_address reference.
    NotApplicable,
}

impl<'a> ChainElementEntry<'a> {
    /// Provides entry data if it exists.
    ///
    /// Collapses the enum down to the two possibilities of
    /// extant or nonextant Entry data
    pub fn as_option(&'a self) -> Option<&'a Entry> {
        if let ChainElementEntry::Present(entry) = self {
            Some(entry)
        } else {
            None
        }
    }
>>>>>>> 18d3383a
}


/// Extension trait to keep zome types minimal
#[async_trait::async_trait]
pub trait SignedHeaderHashedExt {
    /// Create a hash from data
    fn with_data(
        signed_header: SignedHeader,
    ) -> MustBoxFuture<'static, Result<SignedHeaderHashed, SerializedBytesError>>;
    // where
    //     S: Sized;
    /// Sign sme content
    async fn new(
        keystore: &KeystoreSender,
        header: HeaderHashed,
    ) -> Result<SignedHeaderHashed, KeystoreError>;
    /// Validate the data
    async fn validate(&self) -> Result<(), KeystoreError>;
}

#[allow(missing_docs)]
<<<<<<< HEAD
#[async_trait::async_trait]
impl SignedHeaderHashedExt for SignedHeaderHashed {
    fn with_data(
        signed_header: SignedHeader,
    ) -> MustBoxFuture<'static, Result<Self, SerializedBytesError>>
=======
impl SignedHeaderHashed {
    /// Unwrap the complete contents of this "Hashed" wrapper.
    pub fn into_inner(self) -> (SignedHeader, HeaderHash) {
        let (header, hash) = self.header.into_inner();
        ((header, self.signed_header.1).into(), hash)
    }

    /// Access the main item stored in this wrapper type.
    pub fn as_content(&self) -> &SignedHeader {
        &self.signed_header
    }

    /// Access the already-calculated hash stored in this wrapper type.
    pub fn as_hash(&self) -> &HeaderHash {
        self.header.as_hash()
    }

    pub fn from_content(signed_header: SignedHeader) -> MustBoxFuture<'static, Self>
>>>>>>> 18d3383a
    where
        Self: Sized,
    {
        async move {
            let (header, signature) = signed_header.into();
<<<<<<< HEAD
            Ok(Self::with_presigned(
                HeaderHashed::with_data(header.clone()).await?,
                signature,
            ))
=======
            Self {
                header: HeaderHashed::from_content(header.clone()).await,
                signed_header: SignedHeader(header, signature),
            }
>>>>>>> 18d3383a
        }
        .boxed()
        .into()
    }
    /// SignedHeader constructor
    async fn new(keystore: &KeystoreSender, header: HeaderHashed) -> Result<Self, KeystoreError> {
        let signature = header.author().sign(keystore, &*header).await?;
        Ok(Self::with_presigned(header, signature))
    }

<<<<<<< HEAD
=======
    /// Constructor for an already signed header
    pub fn with_presigned(header: HeaderHashed, signature: Signature) -> Self {
        let signed_header = SignedHeader(header.as_content().clone(), signature);
        Self {
            header,
            signed_header,
        }
    }

    /// Break apart into a HeaderHashed and a Signature
    pub fn into_header_and_signature(self) -> (HeaderHashed, Signature) {
        (self.header, self.signed_header.1)
    }

    /// Access the Header Hash.
    pub fn header_address(&self) -> &HeaderHash {
        self.header.as_hash()
    }

    /// Access the Header portion.
    pub fn header(&self) -> &Header {
        &self.header
    }

    /// Access the HeaderHashed portion.
    pub fn header_hashed(&self) -> &HeaderHashed {
        &self.header
    }

    /// Access the signature portion.
    pub fn signature(&self) -> &Signature {
        self.signed_header.signature()
    }

>>>>>>> 18d3383a
    /// Validates a signed header
    async fn validate(&self) -> Result<(), KeystoreError> {
        if !self
            .header()
            .author()
            .verify_signature(self.signature(), self.header())
            .await?
        {
            return Err(KeystoreError::InvalidSignature(
                self.signature().clone(),
                format!("header {:?}", self.header_address()),
            ));
        }
        Ok(())
    }
}

impl WireElement {
<<<<<<< HEAD
    /// Convert into a [Element] when receiving from the network
    pub async fn into_element(self) -> Result<Element, SerializedBytesError> {
        Ok(Element::new(
            SignedHeaderHashed::with_data(self.signed_header).await?,
=======
    /// Convert into a [ChainElement] when receiving from the network
    pub async fn into_element(self) -> Result<ChainElement, SerializedBytesError> {
        Ok(ChainElement::new(
            SignedHeaderHashed::from_content(self.signed_header).await,
>>>>>>> 18d3383a
            self.maybe_entry,
        ))
    }
    /// Convert from a [Element] when sending to the network
    pub fn from_element(e: Element) -> Self {
        let (signed_header, maybe_entry) = e.into_inner();
        Self {
            signed_header: signed_header.into_inner().0,
            maybe_entry: maybe_entry,
        }
    }
}

#[cfg(test)]
mod tests {
    use super::{SignedHeader, SignedHeaderHashed};
    use crate::fixt::*;
    use ::fixt::prelude::*;
    use holo_hash::{HasHash, HoloHashed};

    #[tokio::test(threaded_scheduler)]
    async fn test_signed_header_roundtrip() {
        let signature = SignatureFixturator::new(Unpredictable).next().unwrap();
        let header = HeaderFixturator::new(Unpredictable).next().unwrap();
        let signed_header = SignedHeader(header, signature);
        let hashed: HoloHashed<SignedHeader> = HoloHashed::from_content(signed_header).await;
        let shh: SignedHeaderHashed = hashed.clone().into();

        assert_eq!(shh.header_address(), hashed.as_hash());

        let round: HoloHashed<SignedHeader> = shh.into();

        assert_eq!(hashed, round);
    }
}<|MERGE_RESOLUTION|>--- conflicted
+++ resolved
@@ -2,13 +2,7 @@
 
 use crate::{prelude::*, HeaderHashed};
 use futures::future::FutureExt;
-<<<<<<< HEAD
 use holochain_keystore::KeystoreError;
-=======
-use holo_hash::HeaderHash;
-use holo_hash::{hash_type, HashableContentBytes};
-use holochain_keystore::{KeystoreError, Signature};
->>>>>>> 18d3383a
 use holochain_serialized_bytes::prelude::*;
 pub use holochain_zome_types::element::*;
 use holochain_zome_types::entry::Entry;
@@ -40,87 +34,14 @@
         //      SourceChainError::InvalidStructure(HeaderAndEntryMismatch(address)),
         Ok(())
     }
-<<<<<<< HEAD
-=======
-
-    /// Access the signature portion of this triple.
-    pub fn signature(&self) -> &Signature {
-        self.signed_header.signature()
-    }
-
-    /// Access the header address
-    pub fn header_address(&self) -> &HeaderHash {
-        self.signed_header.header_address()
-    }
-
-    /// Access the Header portion of this triple.
-    pub fn header(&self) -> &Header {
-        self.signed_header.header()
-    }
-
-    /// Access the HeaderHashed portion.
-    pub fn header_hashed(&self) -> &HeaderHashed {
-        self.signed_header.header_hashed()
-    }
-
-    /// Access the Entry portion of this triple as a ChainElementEntry,
-    /// which includes the context around the presence or absence of the entry.
-    pub fn entry(&self) -> ChainElementEntry {
-        let maybe_visibilty = self
-            .header()
-            .entry_data()
-            .map(|(_, entry_type)| entry_type.visibility());
-        match (self.maybe_entry.as_ref(), maybe_visibilty) {
-            (Some(entry), Some(_)) => ChainElementEntry::Present(entry),
-            (None, Some(EntryVisibility::Private)) => ChainElementEntry::Hidden,
-            (None, None) => ChainElementEntry::NotApplicable,
-            (Some(_), None) => {
-                unreachable!("Entry is present for a Header type which has no entry reference")
-            }
-            (None, Some(EntryVisibility::Public)) => unreachable!("Entry data missing for element"),
-        }
-    }
 }
-
-/// Represents the different ways the entry_address reference within a Header
-/// can be intepreted
-#[derive(Clone, Debug, PartialEq, Eq, derive_more::From)]
-pub enum ChainElementEntry<'a> {
-    /// The Header has an entry_address reference, and the Entry is accessible.
-    Present(&'a Entry),
-    /// The Header has an entry_address reference, but we are in a public
-    /// context and the entry is private.
-    Hidden,
-    /// The Header does not contain an entry_address reference.
-    NotApplicable,
-}
-
-impl<'a> ChainElementEntry<'a> {
-    /// Provides entry data if it exists.
-    ///
-    /// Collapses the enum down to the two possibilities of
-    /// extant or nonextant Entry data
-    pub fn as_option(&'a self) -> Option<&'a Entry> {
-        if let ChainElementEntry::Present(entry) = self {
-            Some(entry)
-        } else {
-            None
-        }
-    }
->>>>>>> 18d3383a
-}
-
 
 /// Extension trait to keep zome types minimal
 #[async_trait::async_trait]
 pub trait SignedHeaderHashedExt {
     /// Create a hash from data
-    fn with_data(
-        signed_header: SignedHeader,
-    ) -> MustBoxFuture<'static, Result<SignedHeaderHashed, SerializedBytesError>>;
-    // where
-    //     S: Sized;
-    /// Sign sme content
+    fn from_content(signed_header: SignedHeader) -> MustBoxFuture<'static, SignedHeaderHashed>;
+    /// Sign some content
     async fn new(
         keystore: &KeystoreSender,
         header: HeaderHashed,
@@ -130,48 +51,15 @@
 }
 
 #[allow(missing_docs)]
-<<<<<<< HEAD
 #[async_trait::async_trait]
 impl SignedHeaderHashedExt for SignedHeaderHashed {
-    fn with_data(
-        signed_header: SignedHeader,
-    ) -> MustBoxFuture<'static, Result<Self, SerializedBytesError>>
-=======
-impl SignedHeaderHashed {
-    /// Unwrap the complete contents of this "Hashed" wrapper.
-    pub fn into_inner(self) -> (SignedHeader, HeaderHash) {
-        let (header, hash) = self.header.into_inner();
-        ((header, self.signed_header.1).into(), hash)
-    }
-
-    /// Access the main item stored in this wrapper type.
-    pub fn as_content(&self) -> &SignedHeader {
-        &self.signed_header
-    }
-
-    /// Access the already-calculated hash stored in this wrapper type.
-    pub fn as_hash(&self) -> &HeaderHash {
-        self.header.as_hash()
-    }
-
-    pub fn from_content(signed_header: SignedHeader) -> MustBoxFuture<'static, Self>
->>>>>>> 18d3383a
+    fn from_content(signed_header: SignedHeader) -> MustBoxFuture<'static, Self>
     where
         Self: Sized,
     {
         async move {
             let (header, signature) = signed_header.into();
-<<<<<<< HEAD
-            Ok(Self::with_presigned(
-                HeaderHashed::with_data(header.clone()).await?,
-                signature,
-            ))
-=======
-            Self {
-                header: HeaderHashed::from_content(header.clone()).await,
-                signed_header: SignedHeader(header, signature),
-            }
->>>>>>> 18d3383a
+            Self::with_presigned(HeaderHashed::from_content(header).await, signature)
         }
         .boxed()
         .into()
@@ -182,43 +70,6 @@
         Ok(Self::with_presigned(header, signature))
     }
 
-<<<<<<< HEAD
-=======
-    /// Constructor for an already signed header
-    pub fn with_presigned(header: HeaderHashed, signature: Signature) -> Self {
-        let signed_header = SignedHeader(header.as_content().clone(), signature);
-        Self {
-            header,
-            signed_header,
-        }
-    }
-
-    /// Break apart into a HeaderHashed and a Signature
-    pub fn into_header_and_signature(self) -> (HeaderHashed, Signature) {
-        (self.header, self.signed_header.1)
-    }
-
-    /// Access the Header Hash.
-    pub fn header_address(&self) -> &HeaderHash {
-        self.header.as_hash()
-    }
-
-    /// Access the Header portion.
-    pub fn header(&self) -> &Header {
-        &self.header
-    }
-
-    /// Access the HeaderHashed portion.
-    pub fn header_hashed(&self) -> &HeaderHashed {
-        &self.header
-    }
-
-    /// Access the signature portion.
-    pub fn signature(&self) -> &Signature {
-        self.signed_header.signature()
-    }
-
->>>>>>> 18d3383a
     /// Validates a signed header
     async fn validate(&self) -> Result<(), KeystoreError> {
         if !self
@@ -237,19 +88,12 @@
 }
 
 impl WireElement {
-<<<<<<< HEAD
     /// Convert into a [Element] when receiving from the network
-    pub async fn into_element(self) -> Result<Element, SerializedBytesError> {
-        Ok(Element::new(
-            SignedHeaderHashed::with_data(self.signed_header).await?,
-=======
-    /// Convert into a [ChainElement] when receiving from the network
-    pub async fn into_element(self) -> Result<ChainElement, SerializedBytesError> {
-        Ok(ChainElement::new(
+    pub async fn into_element(self) -> Element {
+        Element::new(
             SignedHeaderHashed::from_content(self.signed_header).await,
->>>>>>> 18d3383a
             self.maybe_entry,
-        ))
+        )
     }
     /// Convert from a [Element] when sending to the network
     pub fn from_element(e: Element) -> Self {
