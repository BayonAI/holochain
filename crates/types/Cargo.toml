[package]
name = "holochain_types"
version = "0.0.1"
description = "Holochain common types"
license = "GPL-3.0-only"
homepage = "https://github.com/Holo-host/holochain-2020"
documentation = "https://github.com/Holo-host/holochain-2020"
authors = ["Holochain Core Dev Team <devcore@holochain.org>"]
edition = "2018"

# See more keys and their definitions at https://doc.rust-lang.org/cargo/reference/manifest.html

[dependencies]
backtrace = "0.3.27"
base64 = "0.10.1"
chrono = "0.4.6"
flate2 = "1.0.14"
futures = "0.3"
hcid = "0.0.6"
holo_hash = { version = "0.0.1", path = "../holo_hash" }
holo_hash_core = { version = "0.0.1", path = "../holo_hash_core" }
holochain_crypto = { version = "0.0.1", path = "../crypto" }
holochain_keystore = { version = "0.0.1", path = "../keystore" }
# holochain_locksmith = "0.0.43-alpha3"
holochain_serialized_bytes = "=0.0.38"
holochain_types_derive = { version = "=0.0.1", path = "../types_derive" }
holochain_wasmer_common = "=0.0.24"
holochain_zome_types = { path = "../zome_types" }
lazy_static = "1.4.0"
must_future = "0.1.1"
regex = "1.1.2"
serde = { version = "1.0.104", features = ["derive", "rc"] }
serde_json = { version = "1.0.51", features = ["preserve_order"] }
serde_bytes = "0.11"
snowflake = "1.3.0"
tokio = { version = "0.2", features = ["blocking"] }
tokio_safe_block_on = "0.1.1"
tracing = "=0.1.13"
tracing-core = "=0.1.10"
tracing-subscriber = "=0.2.3"
tracing-serde = "=0.1.1"
<<<<<<< HEAD
holo_hash = { version = "0.0.1", path = "../holo_hash" }
holochain_crypto = { version = "0.0.1", path = "../crypto" }
holochain_keystore = { version = "0.0.1", path = "../keystore" }
holochain_serialized_bytes = "=0.0.39"
holochain_types_derive = { version = "=0.0.1", path = "../types_derive" }
holochain_wasmer_common = "=0.0.30"
holochain_zome_types = { path = "../zome_types" }
futures = "0.3"
must_future = "0.1.1"
=======
>>>>>>> e5453626

# for test_utils
anyhow = "1.0.26"
tempdir = "0.3.7"

# possibly dispensable
multihash = "0.8.0"
maplit = "1.0.2"
thiserror = "1.0.10"
derive_more = "0.99.3"
rust-base58 = "0.0.4"
shrinkwraprs = "0.3.0"

[dev-dependencies]
tokio = { version = "0.2", features = ["full"] }
matches = "0.1.8"<|MERGE_RESOLUTION|>--- conflicted
+++ resolved
@@ -39,7 +39,6 @@
 tracing-core = "=0.1.10"
 tracing-subscriber = "=0.2.3"
 tracing-serde = "=0.1.1"
-<<<<<<< HEAD
 holo_hash = { version = "0.0.1", path = "../holo_hash" }
 holochain_crypto = { version = "0.0.1", path = "../crypto" }
 holochain_keystore = { version = "0.0.1", path = "../keystore" }
@@ -49,8 +48,6 @@
 holochain_zome_types = { path = "../zome_types" }
 futures = "0.3"
 must_future = "0.1.1"
-=======
->>>>>>> e5453626
 
 # for test_utils
 anyhow = "1.0.26"
