use hdk3::prelude::*;

#[hdk_entry(id = "maybe_linkable")]
#[derive(Clone, Copy)]
enum MaybeLinkable {
    AlwaysLinkable,
    NeverLinkable,
}

entry_defs![MaybeLinkable::entry_def()];

#[hdk_extern]
fn validate_link(
    validate_link_add_data: ValidateCreateLinkData,
) -> ExternResult<ValidateCreateLinkCallbackResult> {
    let base: MaybeLinkable = validate_link_add_data.base.try_into()?;
    let target: MaybeLinkable = validate_link_add_data.target.try_into()?;

    Ok(match base {
        MaybeLinkable::AlwaysLinkable => match target {
            MaybeLinkable::AlwaysLinkable => ValidateCreateLinkCallbackResult::Valid,
            _ => ValidateCreateLinkCallbackResult::Invalid("target never validates".to_string()),
        },
        _ => ValidateCreateLinkCallbackResult::Invalid("base never validates".to_string()),
    })
}

#[hdk_extern]
fn add_valid_link(_: ()) -> ExternResult<HeaderHash> {
<<<<<<< HEAD
    add_valid_link_inner()
}

fn add_valid_link_inner() -> ExternResult<HeaderHash> {
    let always_linkable_entry_hash = entry_hash!(MaybeLinkable::AlwaysLinkable)?;
    commit_entry!(MaybeLinkable::AlwaysLinkable)?;
=======
    let always_linkable_entry_hash = hash_entry!(MaybeLinkable::AlwaysLinkable)?;
    create_entry!(MaybeLinkable::AlwaysLinkable)?;
>>>>>>> b064f749

    Ok(create_link!(
        always_linkable_entry_hash.clone(),
        always_linkable_entry_hash
    )?)
}

#[hdk_extern]
fn remove_valid_link(_: ()) -> ExternResult<HeaderHash> {
    let valid_link = add_valid_link_inner()?;
    Ok(remove_link!(valid_link)?)
}

#[hdk_extern]
fn add_invalid_link(_: ()) -> ExternResult<HeaderHash> {
<<<<<<< HEAD
    add_invalid_link_inner()
}

fn add_invalid_link_inner() -> ExternResult<HeaderHash> {
    let always_linkable_entry_hash = entry_hash!(MaybeLinkable::AlwaysLinkable)?;
    let never_linkable_entry_hash = entry_hash!(MaybeLinkable::NeverLinkable)?;
=======
    let always_linkable_entry_hash = hash_entry!(MaybeLinkable::AlwaysLinkable)?;
    let never_linkable_entry_hash = hash_entry!(MaybeLinkable::NeverLinkable)?;
>>>>>>> b064f749

    create_entry!(MaybeLinkable::AlwaysLinkable)?;
    create_entry!(MaybeLinkable::NeverLinkable)?;

<<<<<<< HEAD
    Ok(link_entries!(
        never_linkable_entry_hash,
        always_linkable_entry_hash
=======
    Ok(create_link!(
        always_linkable_entry_hash,
        never_linkable_entry_hash
>>>>>>> b064f749
    )?)
}

#[hdk_extern]
fn remove_invalid_link(_: ()) -> ExternResult<HeaderHash> {
    let valid_link = add_invalid_link_inner()?;
    Ok(remove_link!(valid_link)?)
}

#[hdk_extern]
fn validate(_element: Element) -> ExternResult<ValidateCallbackResult> {
    Ok(ValidateCallbackResult::Valid)
}

#[hdk_extern]
fn validate_remove_link(element: Element) -> ExternResult<ValidateCallbackResult> {
    match (element.into_inner().0.into_inner().0).0 {
        Header::LinkRemove(link_remove) => {
            let base: Option<MaybeLinkable> = match get!(link_remove.base_address.clone())? {
                Some(b) => b.entry().to_app_option()?,
                None => {
                    return Ok(ValidateCallbackResult::UnresolvedDependencies(vec![
                        link_remove.base_address,
                    ]))
                }
            };
            let base = match base {
                Some(b) => b,
                None => {
                    return Ok(ValidateCallbackResult::Invalid(
                        "Base of this entry is not MaybeLinkable".to_string(),
                    ))
                }
            };
            Ok(match base {
                MaybeLinkable::AlwaysLinkable => ValidateCallbackResult::Valid,
                _ => ValidateCallbackResult::Invalid("base never validates".to_string()),
            })
        }
        _ => Ok(ValidateCallbackResult::Invalid(
            "Not a LinkRemove header".to_string(),
        )),
    }
}<|MERGE_RESOLUTION|>--- conflicted
+++ resolved
@@ -27,17 +27,12 @@
 
 #[hdk_extern]
 fn add_valid_link(_: ()) -> ExternResult<HeaderHash> {
-<<<<<<< HEAD
     add_valid_link_inner()
 }
 
 fn add_valid_link_inner() -> ExternResult<HeaderHash> {
-    let always_linkable_entry_hash = entry_hash!(MaybeLinkable::AlwaysLinkable)?;
+    let always_linkable_entry_hash = hash_entry!(MaybeLinkable::AlwaysLinkable)?;
     commit_entry!(MaybeLinkable::AlwaysLinkable)?;
-=======
-    let always_linkable_entry_hash = hash_entry!(MaybeLinkable::AlwaysLinkable)?;
-    create_entry!(MaybeLinkable::AlwaysLinkable)?;
->>>>>>> b064f749
 
     Ok(create_link!(
         always_linkable_entry_hash.clone(),
@@ -53,30 +48,19 @@
 
 #[hdk_extern]
 fn add_invalid_link(_: ()) -> ExternResult<HeaderHash> {
-<<<<<<< HEAD
     add_invalid_link_inner()
 }
 
 fn add_invalid_link_inner() -> ExternResult<HeaderHash> {
     let always_linkable_entry_hash = entry_hash!(MaybeLinkable::AlwaysLinkable)?;
     let never_linkable_entry_hash = entry_hash!(MaybeLinkable::NeverLinkable)?;
-=======
-    let always_linkable_entry_hash = hash_entry!(MaybeLinkable::AlwaysLinkable)?;
-    let never_linkable_entry_hash = hash_entry!(MaybeLinkable::NeverLinkable)?;
->>>>>>> b064f749
 
     create_entry!(MaybeLinkable::AlwaysLinkable)?;
     create_entry!(MaybeLinkable::NeverLinkable)?;
 
-<<<<<<< HEAD
-    Ok(link_entries!(
+    Ok(create_link!(
         never_linkable_entry_hash,
         always_linkable_entry_hash
-=======
-    Ok(create_link!(
-        always_linkable_entry_hash,
-        never_linkable_entry_hash
->>>>>>> b064f749
     )?)
 }
 
