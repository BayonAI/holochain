use hdk3::prelude::*;

#[hdk_entry(
    id = "post",
    required_validations = 5,
    required_validation_type = "full"
)]
struct Post(String);

#[hdk_entry(
    id = "msg",
    required_validations = 5,
    required_validation_type = "sub_chain"
)]
struct Msg(String);

#[hdk_entry(
    id = "priv_msg",
    required_validations = 5,
    required_validation_type = "full",
    visibility = "private"
)]
struct PrivMsg(String);

entry_defs![Post::entry_def(), Msg::entry_def(), PrivMsg::entry_def()];

fn post() -> Post {
    Post("foo".into())
}

fn msg() -> Msg {
    Msg("hello".into())
}

fn priv_msg() -> PrivMsg {
    PrivMsg("Don't tell anyone".into())
}

#[hdk_extern]
fn create_entry(_: ()) -> ExternResult<HeaderHash> {
    Ok(create_entry!(post())?)
}

#[hdk_extern]
fn create_post(post: Post) -> ExternResult<HeaderHash> {
    Ok(create_entry!(&post)?)
}

#[hdk_extern]
fn get_entry(_: ()) -> ExternResult<GetOutput> {
    Ok(GetOutput::new(get!(hash_entry!(post())?)?))
}

#[hdk_extern]
fn create_msg(_: ()) -> ExternResult<HeaderHash> {
    Ok(create_entry!(msg())?)
}

#[hdk_extern]
fn create_priv_msg(_: ()) -> ExternResult<HeaderHash> {
    Ok(create_entry!(priv_msg())?)
}

#[hdk_extern]
fn validate_create_entry_post(
    validation_data: ValidateData,
) -> ExternResult<ValidateCallbackResult> {
    let element = validation_data.element;
    let r = match element.entry().to_app_option::<Post>() {
        Ok(Some(post)) if &post.0 == "Banana" => {
            ValidateCallbackResult::Invalid("No Bananas!".to_string())
        }
        _ => ValidateCallbackResult::Valid,
    };
    Ok(r)
}

#[hdk_extern]
<<<<<<< HEAD
fn get_activity(input: test_wasm_common::AgentActivitySearch) -> ExternResult<AgentActivity> {
    Ok(get_agent_activity(input.agent, input.query, input.request)?)
=======
fn init(_: ()) -> ExternResult<InitCallbackResult> {
    // grant unrestricted access to accept_cap_claim so other agents can send us claims
    let mut functions: GrantedFunctions = HashSet::new();
    functions.insert((zome_info!()?.zome_name, "create_entry".into()));
    create_cap_grant!(CapGrantEntry {
        tag: "".into(),
        // empty access converts to unrestricted
        access: ().into(),
        functions,
    })?;

    Ok(InitCallbackResult::Pass)
}

/// Create a post entry then
/// create another post through a
/// call
#[hdk_extern]
fn call_create_entry(_: ()) -> ExternResult<HeaderHash> {
    create_entry!(post())?;
    Ok(call(
        None,
        "create_entry".to_string().into(),
        "create_entry".to_string().into(),
        None,
        (),
    )?)
>>>>>>> e8b3efca
}<|MERGE_RESOLUTION|>--- conflicted
+++ resolved
@@ -76,10 +76,11 @@
 }
 
 #[hdk_extern]
-<<<<<<< HEAD
 fn get_activity(input: test_wasm_common::AgentActivitySearch) -> ExternResult<AgentActivity> {
     Ok(get_agent_activity(input.agent, input.query, input.request)?)
-=======
+}
+
+#[hdk_extern]
 fn init(_: ()) -> ExternResult<InitCallbackResult> {
     // grant unrestricted access to accept_cap_claim so other agents can send us claims
     let mut functions: GrantedFunctions = HashSet::new();
@@ -107,5 +108,4 @@
         None,
         (),
     )?)
->>>>>>> e8b3efca
 }