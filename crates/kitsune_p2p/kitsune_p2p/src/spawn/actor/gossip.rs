--- conflicted
+++ resolved
@@ -1,23 +1,12 @@
 //! This is a temporary quick-hack gossip module for use with the
 //! in-memory / full-sync / non-sharded networking module
 
-<<<<<<< HEAD
-use crate::agent_store::AgentInfoSigned;
 use crate::types::actor::KitsuneP2pResult;
 use crate::types::gossip::*;
 use crate::*;
 use ghost_actor::dependencies::tracing;
 use ghost_actor::dependencies::tracing_futures;
-=======
-use crate::{
-    types::{actor::KitsuneP2pResult, gossip::*},
-    *,
-};
-use ghost_actor::{
-    dependencies::{tracing, tracing_futures},
-    GhostError,
-};
->>>>>>> b5996047
+use ghost_actor::GhostError;
 use kitsune_p2p_types::dht_arc::DhtArc;
 use std::collections::HashSet;
 use std::iter::FromIterator;
