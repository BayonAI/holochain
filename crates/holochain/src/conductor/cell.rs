//! A Cell is an "instance" of Holochain DNA.
//!
//! It combines an AgentPubKey with a Dna to create a SourceChain, upon which
//! Elements can be added. A constructed Cell is guaranteed to have a valid
//! SourceChain which has already undergone Genesis.

use super::manager::ManagedTaskAdd;
use crate::conductor::api::error::ConductorApiError;
use crate::conductor::api::CellConductorApiT;
use crate::conductor::handle::ConductorHandle;
use crate::core::queue_consumer::{spawn_queue_consumer_tasks, InitialQueueTriggers};
use crate::core::ribosome::ZomeCallInvocation;
use crate::core::ribosome::ZomeCallInvocationResponse;
use crate::core::state::workspace::Workspace;
use crate::{
    conductor::{api::CellConductorApi, cell::error::CellResult},
    core::ribosome::{guest_callback::init::InitResult, wasm_ribosome::WasmRibosome},
    core::{
        state::{
            dht_op_integration::IntegratedDhtOpsBuf,
            element_buf::ElementBuf,
            metadata::{LinkMetaKey, MetadataBuf, MetadataBufT},
            source_chain::SourceChainBuf,
        },
        workflow::{
            call_zome_workflow, error::WorkflowError, genesis_workflow::genesis_workflow,
            initialize_zomes_workflow, integrate_dht_ops_workflow::IntegrateDhtOpsWorkspace,
            CallZomeWorkflowArgs, CallZomeWorkspace, GenesisWorkflowArgs, GenesisWorkspace,
            InitializeZomesWorkflowArgs, InitializeZomesWorkspace, ZomeCallInvocationResult,
        },
    },
};
use error::{AuthorityDataError, CellError};
use fallible_iterator::FallibleIterator;
use futures::future::FutureExt;
use hash_type::AnyDht;
use holo_hash::*;
use holochain_keystore::{KeystoreSender, Signature};
use holochain_serialized_bytes::SerializedBytes;
use holochain_state::{
    db::GetDb,
    env::{EnvironmentKind, EnvironmentWrite, ReadManager},
};
use holochain_types::{
    autonomic::AutonomicProcess,
    cell::CellId,
    element::{GetElementResponse, WireElement},
    link::{GetLinksResponse, WireLinkMetaKey},
    metadata::{MetadataSet, TimedHeaderHash},
    Timestamp,
};
use holochain_zome_types::capability::CapSecret;
use holochain_zome_types::zome::ZomeName;
<<<<<<< HEAD
use holochain_zome_types::{Header, HostInput};
use std::{
=======
use holochain_zome_types::{
    header::{conversions::WrongHeaderError, LinkAdd, LinkRemove},
    HostInput,
};
use std::{
    collections::{BTreeMap, BTreeSet},
>>>>>>> c44bbb41
    convert::TryInto,
    hash::{Hash, Hasher},
    path::Path,
};
use tokio::sync;
use tracing::*;

mod authority;

#[allow(missing_docs)]
pub mod error;

impl Hash for Cell {
    fn hash<H>(&self, state: &mut H)
    where
        H: Hasher,
    {
        self.id.hash(state);
    }
}

impl PartialEq for Cell {
    fn eq(&self, other: &Self) -> bool {
        self.id == other.id
    }
}

/// A Cell is a grouping of the resources necessary to run workflows
/// on behalf of an agent. It does not have a lifetime of its own aside
/// from the lifetimes of the resources which it holds references to.
/// Any work it does is through running a workflow, passing references to
/// the resources needed to complete that workflow.
///
/// A Cell is guaranteed to contain a Source Chain which has undergone
/// Genesis.
///
/// The [Conductor] manages a collection of Cells, and will call functions
/// on the Cell when a Conductor API method is called (either a
/// [CellConductorApi] or an [AppInterfaceApi])
pub struct Cell<CA = CellConductorApi>
where
    CA: CellConductorApiT,
{
    id: CellId,
    conductor_api: CA,
    state_env: EnvironmentWrite,
    holochain_p2p_cell: holochain_p2p::HolochainP2pCell,
    queue_triggers: InitialQueueTriggers,
}

impl Cell {
    /// Constructor for a Cell. The SourceChain will be created, and genesis
    /// will be run if necessary. A Cell will not be created if the SourceChain
    /// is not ready to be used.
    pub async fn create<P: AsRef<Path>>(
        id: CellId,
        conductor_handle: ConductorHandle,
        env_path: P,
        keystore: KeystoreSender,
        mut holochain_p2p_cell: holochain_p2p::HolochainP2pCell,
        managed_task_add_sender: sync::mpsc::Sender<ManagedTaskAdd>,
        managed_task_stop_broadcaster: sync::broadcast::Sender<()>,
    ) -> CellResult<Self> {
        let conductor_api = CellConductorApi::new(conductor_handle.clone(), id.clone());

        // get the environment
        let state_env = EnvironmentWrite::new(
            env_path.as_ref(),
            EnvironmentKind::Cell(id.clone()),
            keystore,
        )?;

        // check if genesis has been run
        let has_genesis = {
            // check if genesis ran on source chain buf
            let env_ref = state_env.guard().await;
            let reader = env_ref.reader()?;
            SourceChainBuf::new(&reader, &env_ref)?.has_genesis()
        };

        if has_genesis {
            holochain_p2p_cell.join().await?;
            let queue_triggers = spawn_queue_consumer_tasks(
                &state_env,
                holochain_p2p_cell.clone(),
                managed_task_add_sender,
                managed_task_stop_broadcaster,
            )
            .await;

            Ok(Self {
                id,
                conductor_api,
                state_env,
                holochain_p2p_cell,
                queue_triggers,
            })
        } else {
            Err(CellError::CellWithoutGenesis(id))
        }
    }

    /// Performs the Genesis workflow the Cell, ensuring that its initial
    /// elements are committed. This is a prerequisite for any other interaction
    /// with the SourceChain
    pub async fn genesis<P: AsRef<Path>>(
        id: CellId,
        conductor_handle: ConductorHandle,
        env_path: P,
        keystore: KeystoreSender,
        membrane_proof: Option<SerializedBytes>,
    ) -> CellResult<EnvironmentWrite> {
        // create the environment
        let state_env = EnvironmentWrite::new(
            env_path.as_ref(),
            EnvironmentKind::Cell(id.clone()),
            keystore,
        )?;

        // get a reader
        let arc = state_env.clone();
        let env = arc.guard().await;
        let reader = env.reader()?;

        // get the dna
        let dna_file = conductor_handle
            .get_dna(id.dna_hash())
            .await
            .ok_or(CellError::DnaMissing)?;

        let conductor_api = CellConductorApi::new(conductor_handle, id.clone());

        // run genesis
        let workspace = GenesisWorkspace::new(&reader, &env)
            .map_err(ConductorApiError::from)
            .map_err(Box::new)?;
        let args = GenesisWorkflowArgs::new(
            conductor_api,
            dna_file,
            id.agent_pubkey().clone(),
            membrane_proof,
        );

        genesis_workflow(workspace, state_env.clone().into(), args)
            .await
            .map_err(Box::new)
            .map_err(ConductorApiError::from)
            .map_err(Box::new)?;
        Ok(state_env)
    }

    fn dna_hash(&self) -> &DnaHash {
        &self.id.dna_hash()
    }

    #[allow(unused)]
    fn agent_pubkey(&self) -> &AgentPubKey {
        &self.id.agent_pubkey()
    }

    /// Accessor
    pub fn id(&self) -> &CellId {
        &self.id
    }

    /// Access a network sender that is partially applied to this cell's DnaHash/AgentPubKey
    pub fn holochain_p2p_cell(&self) -> &holochain_p2p::HolochainP2pCell {
        &self.holochain_p2p_cell
    }

    /// Entry point for incoming messages from the network that need to be handled
    pub async fn handle_holochain_p2p_event(
        &self,
        evt: holochain_p2p::event::HolochainP2pEvent,
    ) -> CellResult<()> {
        use holochain_p2p::event::HolochainP2pEvent::*;
        match evt {
            CallRemote {
                span,
                to_agent,
                zome_name,
                fn_name,
                cap,
                respond,
                request,
                ..
            } => {
                let _g = span.enter();
                let res = self
                    .handle_call_remote(to_agent, zome_name, fn_name, cap, request)
                    .await
                    .map_err(holochain_p2p::HolochainP2pError::other);
                respond.respond(Ok(async move { res }.boxed().into()));
            }
            Publish {
                span,
                respond,
                from_agent,
                request_validation_receipt,
                dht_hash,
                ops,
                ..
            } => {
                let _g = span.enter();
                let res = self
                    .handle_publish(from_agent, request_validation_receipt, dht_hash, ops)
                    .await
                    .map_err(holochain_p2p::HolochainP2pError::other);
                respond.respond(Ok(async move { res }.boxed().into()));
            }
            GetValidationPackage { span, respond, .. } => {
                let _g = span.enter();
                let res = self
                    .handle_get_validation_package()
                    .await
                    .map_err(holochain_p2p::HolochainP2pError::other);
                respond.respond(Ok(async move { res }.boxed().into()));
            }
            Get {
                span,
                respond,
                dht_hash,
                options,
                ..
            } => {
                let _g = span.enter();
                let res = self
                    .handle_get(dht_hash, options)
                    .await
                    .map_err(holochain_p2p::HolochainP2pError::other);
                respond.respond(Ok(async move { res }.boxed().into()));
            }
            GetMeta {
                span,
                respond,
                dht_hash,
                options,
                ..
            } => {
                let _g = span.enter();
                let res = self
                    .handle_get_meta(dht_hash, options)
                    .await
                    .map_err(holochain_p2p::HolochainP2pError::other);
                respond.respond(Ok(async move { res }.boxed().into()));
            }
            GetLinks {
                span,
                respond,
                link_key,
                options,
                ..
            } => {
                let _g = span.enter();
                let res = self
                    .handle_get_links(link_key, options)
                    .await
                    .map_err(holochain_p2p::HolochainP2pError::other);
                respond.respond(Ok(async move { res }.boxed().into()));
            }
            ValidationReceiptReceived {
                span,
                respond,
                receipt,
                ..
            } => {
                let _g = span.enter();
                let res = self
                    .handle_validation_receipt(receipt)
                    .await
                    .map_err(holochain_p2p::HolochainP2pError::other);
                respond.respond(Ok(async move { res }.boxed().into()));
            }
            FetchOpHashesForConstraints {
                span,
                respond,
                dht_arc,
                since,
                until,
                ..
            } => {
                let _g = span.enter();
                let res = self
                    .handle_fetch_op_hashes_for_constraints(dht_arc, since, until)
                    .await
                    .map_err(holochain_p2p::HolochainP2pError::other);
                respond.respond(Ok(async move { res }.boxed().into()));
            }
            FetchOpHashData {
                span,
                respond,
                op_hashes,
                ..
            } => {
                let _g = span.enter();
                let res = self
                    .handle_fetch_op_hash_data(op_hashes)
                    .await
                    .map_err(holochain_p2p::HolochainP2pError::other);
                respond.respond(Ok(async move { res }.boxed().into()));
            }
            SignNetworkData { span, respond, .. } => {
                let _g = span.enter();
                let res = self
                    .handle_sign_network_data()
                    .await
                    .map_err(holochain_p2p::HolochainP2pError::other);
                respond.respond(Ok(async move { res }.boxed().into()));
            }
        }
        Ok(())
    }

    #[instrument(skip(self, _request_validation_receipt, _dht_hash, ops))]
    /// we are receiving a "publish" event from the network
    async fn handle_publish(
        &self,
        _from_agent: AgentPubKey,
        _request_validation_receipt: bool,
        _dht_hash: holo_hash::AnyDhtHash,
        ops: Vec<(holo_hash::DhtOpHash, holochain_types::dht_op::DhtOp)>,
    ) -> CellResult<()> {
        /////////////////////////////////////////////////////////////
        // FIXME - We are temporarily just integrating everything...
        //         Really this should go to validation first!
        //         Everything below this line is throwaway code.
        /////////////////////////////////////////////////////////////

        // set up our workspace
        let env_ref = self.state_env.guard().await;
        let reader = env_ref.reader().expect("Could not create LMDB reader");
        let mut workspace =
            IntegrateDhtOpsWorkspace::new(&reader, &env_ref).expect("Could not create Workspace");

        // add incoming ops to the integration queue transaction
        for (hash, op) in ops {
            let iqv = crate::core::state::dht_op_integration::IntegrationLimboValue {
                validation_status: holochain_types::validate::ValidationStatus::Valid,
                op,
            };
            if !workspace.op_exists(&hash)? {
                workspace.integration_limbo.put(hash, iqv)?;
            }
        }

        // commit our transaction
        let writer: crate::core::queue_consumer::OneshotWriter = self.state_env.clone().into();

        writer
            .with_writer(|writer| workspace.flush_to_txn(writer).expect("TODO"))
            .await?;

        // trigger integration of queued ops
        self.queue_triggers.integrate_dht_ops.clone().trigger();

        Ok(())
    }

    /// a remote node is attempting to retreive a validation package
    async fn handle_get_validation_package(&self) -> CellResult<()> {
        unimplemented!()
    }

    #[instrument(skip(self, options))]
    /// a remote node is asking us for entry data
    async fn handle_get(
        &self,
        dht_hash: holo_hash::AnyDhtHash,
        options: holochain_p2p::event::GetOptions,
    ) -> CellResult<GetElementResponse> {
        // TODO: Later we will need more get types but for now
        // we can just have these defaults depending on whether or not
        // the hash is an entry or header.
        // In the future we should use GetOptions to choose which get to run.
        match *dht_hash.hash_type() {
            AnyDht::Entry(et) => self.handle_get_entry(dht_hash.retype(et), options).await,
            AnyDht::Header => {
                self.handle_get_element(dht_hash.retype(hash_type::Header))
                    .await
            }
        }
    }

    async fn handle_get_entry(
        &self,
        hash: EntryHash,
        options: holochain_p2p::event::GetOptions,
    ) -> CellResult<GetElementResponse> {
        let state_env = self.state_env.clone();
        authority::handle_get_entry(state_env, hash, options).await
    }

    async fn handle_get_element(&self, hash: HeaderHash) -> CellResult<GetElementResponse> {
        // Get the vaults
        let env_ref = self.state_env.guard().await;
        let dbs = self.state_env.dbs().await;
        let reader = env_ref.reader()?;
        let element_vault = ElementBuf::vault(&reader, &dbs, false)?;
        let meta_vault = MetadataBuf::vault(&reader, &dbs)?;

        // Look for a delete on the header and collect it
        let deleted = meta_vault.get_deletes_on_header(hash.clone())?.next()?;
        let deleted = match deleted {
            Some(delete_header) => {
                let delete = delete_header.header_hash;
                match element_vault.get_header(&delete).await? {
                    Some(delete) => Some(delete.try_into().map_err(AuthorityDataError::from)?),
                    None => {
                        return Err(AuthorityDataError::missing_data(delete));
                    }
                }
            }
            None => None,
        };

        // Get the actual header and return it with proof of deleted if there is any
        let r = element_vault
            .get_element(&hash)
            .await?
            .map(|e| WireElement::from_element(e, deleted))
            .map(Box::new);

        Ok(GetElementResponse::GetHeader(r))
    }

    /// a remote node is asking us for metadata
    async fn handle_get_meta(
        &self,
        _dht_hash: holo_hash::AnyDhtHash,
        _options: holochain_p2p::event::GetMetaOptions,
    ) -> CellResult<MetadataSet> {
        unimplemented!()
    }

    #[instrument(skip(self, _options))]
    /// a remote node is asking us for links
    // TODO: Right now we are returning all the full headers
    // We could probably send some smaller types instead of the full headers
    // if we are careful.
    async fn handle_get_links(
        &self,
        link_key: WireLinkMetaKey,
        _options: holochain_p2p::event::GetLinksOptions,
    ) -> CellResult<GetLinksResponse> {
        // Get the vaults
        let env_ref = self.state_env.guard().await;
        let dbs = self.state_env.dbs().await;
        let reader = env_ref.reader()?;
        let element_vault = ElementBuf::vault(&reader, &dbs, false)?;
        let meta_vault = MetadataBuf::vault(&reader, &dbs)?;
        debug!(id = ?self.id());

        let links = meta_vault
            .get_links_all(&LinkMetaKey::from(&link_key))?
            .map(|link_add| {
                // Collect the link removes on this link add
                let link_removes = meta_vault
                    .get_link_removes_on_link_add(link_add.link_add_hash.clone())?
                    .collect::<BTreeSet<_>>()?;
                // Create timed header hash
                let link_add = TimedHeaderHash {
                    timestamp: link_add.timestamp,
                    header_hash: link_add.link_add_hash,
                };
                // Return all link removes with this link add
                Ok((link_add, link_removes))
            })
            .collect::<BTreeMap<_, _>>()?;

        // Get the headers from the element stores
        let mut result_adds: Vec<(LinkAdd, Signature)> = Vec::with_capacity(links.len());
        let mut result_removes: Vec<(LinkRemove, Signature)> = Vec::with_capacity(links.len());
        for (link_add, link_removes) in links {
            if let Some(link_add) = element_vault.get_header(&link_add.header_hash).await? {
                for link_remove in link_removes {
                    if let Some(link_remove) =
                        element_vault.get_header(&link_remove.header_hash).await?
                    {
                        let (h, s) = link_remove.into_header_and_signature();
                        let h = h
                            .into_content()
                            .try_into()
                            .map_err(AuthorityDataError::from)?;
                        result_removes.push((h, s));
                    }
                }
                let (h, s) = link_add.into_header_and_signature();
                let h = h
                    .into_content()
                    .try_into()
                    .map_err(AuthorityDataError::from)?;
                result_adds.push((h, s));
            }
        }

        // Return the links
        Ok(GetLinksResponse {
            link_adds: result_adds,
            link_removes: result_removes,
        })
    }

    /// a remote agent is sending us a validation receipt.
    async fn handle_validation_receipt(&self, _receipt: SerializedBytes) -> CellResult<()> {
        unimplemented!()
    }

    /// the network module is requesting a list of dht op hashes
    async fn handle_fetch_op_hashes_for_constraints(
        &self,
        dht_arc: holochain_p2p::dht_arc::DhtArc,
        since: Timestamp,
        until: Timestamp,
    ) -> CellResult<Vec<DhtOpHash>> {
        let env_ref = self.state_env.guard().await;
        let reader = env_ref.reader()?;
        let integrated_dht_ops = IntegratedDhtOpsBuf::new(&reader, &env_ref)?;
        let result: Vec<DhtOpHash> = integrated_dht_ops
            .query(Some(since), Some(until), Some(dht_arc))?
            .map(|(k, _)| Ok(k))
            .collect()?;
        Ok(result)
    }

    /// the network module is requesting the content for dht ops
    async fn handle_fetch_op_hash_data(
        &self,
        op_hashes: Vec<holo_hash::DhtOpHash>,
    ) -> CellResult<
        Vec<(
            holo_hash::AnyDhtHash,
            holo_hash::DhtOpHash,
            holochain_types::dht_op::DhtOp,
        )>,
    > {
        let env_ref = self.state_env.guard().await;
        let reader = env_ref.reader()?;
        let integrated_dht_ops = IntegratedDhtOpsBuf::new(&reader, &env_ref)?;
        let cas = ElementBuf::vault(&reader, &env_ref, false)?;
        let mut out = vec![];
        for op_hash in op_hashes {
            let val = integrated_dht_ops.get(&op_hash)?;
            if let Some(val) = val {
                let full_op =
                    crate::core::workflow::produce_dht_ops_workflow::dht_op_light::light_to_op(
                        val.op, &cas,
                    )
                    .await?;
                let basis = full_op.dht_basis().await;
                out.push((basis, op_hash, full_op));
            }
        }
        Ok(out)
    }

    /// the network module would like this cell/agent to sign some data
    async fn handle_sign_network_data(&self) -> CellResult<holochain_keystore::Signature> {
        unimplemented!()
    }

    /// When the Conductor determines that it's time to execute some [AutonomicProcess],
    /// whether scheduled or through an [AutonomicCue], this function gets called
    pub async fn handle_autonomic_process(&self, process: AutonomicProcess) -> CellResult<()> {
        match process {
            AutonomicProcess::SlowHeal => unimplemented!(),
            AutonomicProcess::HealthCheck => unimplemented!(),
        }
    }

    /// a remote agent is attempting a "call_remote" on this cell.
    async fn handle_call_remote(
        &self,
        provenance: AgentPubKey,
        zome_name: ZomeName,
        fn_name: String,
        cap: CapSecret,
        payload: SerializedBytes,
    ) -> CellResult<SerializedBytes> {
        let invocation = ZomeCallInvocation {
            cell_id: self.id.clone(),
            zome_name: zome_name.clone(),
            cap,
            payload: HostInput::new(payload),
            provenance,
            fn_name,
        };
        // double ? because
        // - ConductorApiResult
        // - ZomeCallInvocationResult
        match self.call_zome(invocation).await?? {
            ZomeCallInvocationResponse::ZomeApiFn(guest_output) => Ok(guest_output.into_inner()),
            //currently unreachable
            //_ => Err(RibosomeError::ZomeFnNotExists(zome_name, "A remote zome call failed in a way that should not be possible.".into()))?,
        }
    }

    /// Function called by the Conductor
    pub async fn call_zome(
        &self,
        invocation: ZomeCallInvocation,
    ) -> CellResult<ZomeCallInvocationResult> {
        // Check if init has run if not run it
        self.check_or_run_zome_init().await?;

        let arc = self.state_env();
        let keystore = arc.keystore().clone();
        let env = arc.guard().await;
        let reader = env.reader()?;
        let workspace = CallZomeWorkspace::new(&reader, &env)?;

        let args = CallZomeWorkflowArgs {
            ribosome: self.get_ribosome().await?,
            invocation,
        };
        Ok(call_zome_workflow(
            workspace,
            self.holochain_p2p_cell.clone(),
            keystore,
            self.state_env().clone().into(),
            args,
            self.queue_triggers.produce_dht_ops.clone(),
        )
        .await
        .map_err(Box::new)?)
    }

    /// Check if each Zome's init callback has been run, and if not, run it.
    async fn check_or_run_zome_init(&self) -> CellResult<()> {
        // If not run it
        let state_env = self.state_env.clone();
        let keystore = state_env.keystore().clone();
        let id = self.id.clone();
        let conductor_api = self.conductor_api.clone();
        let env_ref = state_env.guard().await;
        let reader = env_ref.reader()?;
        // Create the workspace
        let workspace = CallZomeWorkspace::new(&reader, &env_ref)
            .map_err(WorkflowError::from)
            .map_err(Box::new)?;
        let workspace = InitializeZomesWorkspace(workspace);

        // Check if initialization has run
        if workspace.0.source_chain.has_initialized() {
            return Ok(());
        }
        trace!("running init");

        // get the dna
        let dna_file = conductor_api
            .get_dna(id.dna_hash())
            .await
            .ok_or(CellError::DnaMissing)?;
        let dna_def = dna_file.dna().clone();

        // Get the ribosome
        let ribosome = WasmRibosome::new(dna_file);

        // Run the workflow
        let args = InitializeZomesWorkflowArgs { dna_def, ribosome };
        let init_result = initialize_zomes_workflow(
            workspace,
            self.holochain_p2p_cell.clone(),
            keystore,
            state_env.clone().into(),
            args,
        )
        .await
        .map_err(Box::new)?;
        trace!(?init_result);
        match init_result {
            InitResult::Pass => (),
            r => return Err(CellError::InitFailed(r)),
        }
        Ok(())
    }

    /// Delete all data associated with this Cell by deleting the associated
    /// LMDB environment. Completely reverses Cell creation.
    pub async fn destroy(self) -> CellResult<()> {
        let path = self.state_env.path().clone();
        // Remove db from global map
        // Delete directory
        self.state_env
            .remove()
            .await
            .map_err(|e| CellError::Cleanup(e.to_string(), path))?;
        Ok(())
    }

    /// Instantiate a Ribosome for use by this Cell's workflows
    // TODO: reevaluate once Workflows are fully implemented (after B-01567)
    pub(crate) async fn get_ribosome(&self) -> CellResult<WasmRibosome> {
        match self.conductor_api.get_dna(self.dna_hash()).await {
            Some(dna) => Ok(WasmRibosome::new(dna)),
            None => Err(CellError::DnaMissing),
        }
    }

    /// Accessor for the LMDB environment backing this Cell
    // TODO: reevaluate once Workflows are fully implemented (after B-01567)
    pub(crate) fn state_env(&self) -> &EnvironmentWrite {
        &self.state_env
    }
}

#[cfg(test)]
mod test;<|MERGE_RESOLUTION|>--- conflicted
+++ resolved
@@ -50,18 +50,11 @@
     Timestamp,
 };
 use holochain_zome_types::capability::CapSecret;
+use holochain_zome_types::header::{LinkAdd, LinkRemove};
 use holochain_zome_types::zome::ZomeName;
-<<<<<<< HEAD
-use holochain_zome_types::{Header, HostInput};
-use std::{
-=======
-use holochain_zome_types::{
-    header::{conversions::WrongHeaderError, LinkAdd, LinkRemove},
-    HostInput,
-};
+use holochain_zome_types::HostInput;
 use std::{
     collections::{BTreeMap, BTreeSet},
->>>>>>> c44bbb41
     convert::TryInto,
     hash::{Hash, Hasher},
     path::Path,
