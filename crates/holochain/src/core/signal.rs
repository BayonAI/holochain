//! Signals which can be emitted from within Holochain, out across an interface.
//! There are two main kinds of Signal: system-defined, and app-defined:
//! - App-defined signals are produced via the `emit_signal` host function.
//! - System-defined signals are produced in various places in the system

use holochain_serialized_bytes::prelude::*;
<<<<<<< HEAD
use holochain_types::cell::CellId;
use holochain_types::impl_from;
=======
use holochain_types::{cell::CellId, impl_from};
use holochain_zome_types::signal::AppSignal;
>>>>>>> 9a9d815c

/// A Signal is some information emitted from within Holochain out through
/// an Interface
#[derive(Clone, Debug, Serialize, Deserialize, SerializedBytes, PartialEq, Eq)]
pub enum Signal {
    /// Signal from a Cell, generated by `emit_signal`
    App(CellId, AppSignal),
    /// System-defined signals
    System(SystemSignal),
}

/// A Signal which originates from within the Holochain system, as opposed to
/// from within a Cell
///
/// TODO, decide what these will be. For instance, maybe there is a
/// DataAvailable signal for doing async network requests
#[derive(Clone, Debug, Serialize, Deserialize, SerializedBytes, PartialEq, Eq)]
pub enum SystemSignal {
    /// Since we have no real system signals, we use a test signal for testing
    /// TODO: replace instances of this with something real
    Test(String),
}

pub fn test_signal(s: &str) -> Signal {
    SystemSignal::Test(s.to_string()).into()
}

impl_from! {
    SystemSignal => Signal, |s| { Self::System(s) },
}<|MERGE_RESOLUTION|>--- conflicted
+++ resolved
@@ -4,13 +4,8 @@
 //! - System-defined signals are produced in various places in the system
 
 use holochain_serialized_bytes::prelude::*;
-<<<<<<< HEAD
-use holochain_types::cell::CellId;
-use holochain_types::impl_from;
-=======
 use holochain_types::{cell::CellId, impl_from};
 use holochain_zome_types::signal::AppSignal;
->>>>>>> 9a9d815c
 
 /// A Signal is some information emitted from within Holochain out through
 /// an Interface
