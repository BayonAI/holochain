--- conflicted
+++ resolved
@@ -34,11 +34,7 @@
 
 fn setup_env<'env>(
     reader: &'env Reader<'env>,
-<<<<<<< HEAD
-    dbs: &DbManager,
-=======
     dbs: &'env impl GetDb,
->>>>>>> 67df3057
 ) -> DatabaseResult<Chains<'env>> {
     let previous_header = fake_header_hash("previous");
 
