use crate::{
    conductor::{dna_store::MockDnaStore, interface::websocket::test::setup_app},
    core::{
        state::{
            element_buf::ElementBuf,
            metadata::{MetadataBuf, MetadataBufT},
            workspace::Workspace,
        },
        workflow::{integrate_dht_ops_workflow::integrate_to_cache, CallZomeWorkspace},
    },
    test_utils::test_network,
};
use ::fixt::prelude::*;
use fallible_iterator::FallibleIterator;
use futures::future::{Either, FutureExt};
use ghost_actor::GhostControlSender;
use hdk3::prelude::EntryVisibility;
use holo_hash::{
    hash_type::{self, AnyDht},
    AnyDhtHash, EntryHash, HasHash, HeaderHash,
};
use holochain_p2p::{
    actor::{GetLinksOptions, GetMetaOptions, GetOptions},
    HolochainP2pCell, HolochainP2pRef,
};
use holochain_serialized_bytes::SerializedBytes;
use holochain_state::{
<<<<<<< HEAD
    env::{EnvironmentWriteRef, ReadManager},
=======
    env::{EnvironmentWrite, ReadManager},
>>>>>>> c162e783
    prelude::{BufferedStore, GetDb, WriteManager},
    test_utils::test_cell_env,
};
use holochain_types::{
    app::InstalledCell,
    cell::CellId,
    dna::{DnaDef, DnaFile},
    element::{Element, GetElementResponse, WireElement},
    entry::option_entry_hashed,
    fixt::*,
    metadata::{MetadataSet, TimedHeaderHash},
    observability,
    test_utils::{fake_agent_pubkey_1, fake_agent_pubkey_2},
    Entry, EntryHashed, HeaderHashed, Timestamp,
};
use holochain_wasm_test_utils::TestWasm;
use holochain_zome_types::{
    element::SignedHeaderHashed,
    header::*,
    link::Link,
    metadata::{Details, EntryDhtStatus},
};
use maplit::btreeset;
use std::collections::BTreeMap;
use std::convert::{TryFrom, TryInto};
use tokio::{sync::oneshot, task::JoinHandle};
use tracing::*;
use unwrap_to::unwrap_to;

use crate::test_utils::host_fn_api::*;

#[tokio::test(threaded_scheduler)]
#[ignore]
async fn get_updates_cache() {
    observability::test_run().ok();
    // Database setup
    let env = test_cell_env();
    let dbs = env.dbs().await;
    let _env_ref = env.guard().await;

    let (element_fixt_store, _) = generate_fixt_store().await;
    let expected = element_fixt_store
        .iter()
        .next()
        .map(|(h, e)| (h.clone(), e.clone()))
        .unwrap();

    // Create the cascade
    let mut workspace = CallZomeWorkspace::new(env.clone().into(), &dbs)
        .await
        .unwrap();
    let (network, shutdown) = run_fixt_network(element_fixt_store, BTreeMap::new()).await;

    {
        // Construct the cascade with a network
        let mut cascade = workspace.cascade(network);

        // Call fetch element
        cascade
            .fetch_element_via_header(expected.0.clone().into(), Default::default())
            .await
            .unwrap();
    }

    // Check the cache has been updated
    let result = workspace
        .cache_cas
        .get_element(&expected.0)
        .await
        .unwrap()
        .unwrap();
    assert_eq!(result.header(), expected.1.header());
    assert_eq!(result.entry(), expected.1.entry());

    shutdown.clean().await;
}

#[tokio::test(threaded_scheduler)]
#[ignore]
async fn get_meta_updates_meta_cache() {
    observability::test_run().ok();
    // Database setup
    let env = test_cell_env();
    let dbs = env.dbs().await;
    let env_ref = env.guard().await;

    // Setup other metadata store with fixtures attached
    // to known entry hash
    let (_, meta_fixt_store) = generate_fixt_store().await;
    let expected = meta_fixt_store
        .iter()
        .next()
        .map(|(h, e)| (h.clone(), e.clone()))
        .unwrap();

    // Create the cascade
    let mut workspace = CallZomeWorkspace::new(env.clone().into(), &dbs)
        .await
        .unwrap();
    let (network, shutdown) = run_fixt_network(BTreeMap::new(), meta_fixt_store).await;

    let returned = {
        // Construct the cascade with a network
        let mut cascade = workspace.cascade(network);

        // Create GetMetaOptions
        let options = GetMetaOptions::default();

        // Call fetch element
        cascade
            .fetch_meta(expected.0.clone().into(), options)
            .await
            .unwrap()
            .first()
            .cloned()
            .unwrap()
    };

    // Check the returned element is correct
    assert_eq!(returned.headers.len(), 1);
    assert_eq!(returned.headers.into_iter().next().unwrap(), expected.1);
    let result = {
        let reader = env_ref.reader().unwrap();

        // Check the cache has been updated
        workspace
            .cache_meta
            .get_headers(
                &reader,
                match expected.0.hash_type().clone() {
                    hash_type::AnyDht::Entry => expected.0.clone().into(),
                    _ => unreachable!(),
                },
            )
            .unwrap()
            .collect::<Vec<_>>()
            .unwrap()
    };
    assert_eq!(result[0], expected.1);
    assert_eq!(result.len(), 1);

    shutdown.clean().await;
}

#[tokio::test(threaded_scheduler)]
#[ignore]
async fn get_from_another_agent() {
    observability::test_run().ok();
    let dna_file = DnaFile::new(
        DnaDef {
            name: "dht_get_test".to_string(),
            uuid: "ba1d046d-ce29-4778-914b-47e6010d2faf".to_string(),
            properties: SerializedBytes::try_from(()).unwrap(),
            zomes: vec![TestWasm::CommitEntry.into()].into(),
        },
        vec![TestWasm::CommitEntry.into()],
    )
    .await
    .unwrap();

    let alice_agent_id = fake_agent_pubkey_1();
    let alice_cell_id = CellId::new(dna_file.dna_hash().to_owned(), alice_agent_id.clone());
    let alice_installed_cell = InstalledCell::new(alice_cell_id.clone(), "alice_handle".into());

    let bob_agent_id = fake_agent_pubkey_2();
    let bob_cell_id = CellId::new(dna_file.dna_hash().to_owned(), bob_agent_id.clone());
    let bob_installed_cell = InstalledCell::new(bob_cell_id.clone(), "bob_handle".into());

    let mut dna_store = MockDnaStore::new();

    dna_store.expect_get().return_const(Some(dna_file.clone()));
    dna_store
        .expect_add_dnas::<Vec<_>>()
        .times(2)
        .return_const(());
    dna_store
        .expect_add_entry_defs::<Vec<_>>()
        .times(2)
        .return_const(());
    dna_store.expect_get_entry_def().return_const(None);

    let (_tmpdir, _app_api, handle) = setup_app(
        vec![(alice_installed_cell, None), (bob_installed_cell, None)],
        dna_store,
    )
    .await;

    let options = GetOptions {
        remote_agent_count: None,
        timeout_ms: None,
        as_race: false,
        race_timeout_ms: None,
        follow_redirects: false,
        all_live_headers_with_metadata: false,
    };

    // Bob store element
    let entry = Post("Bananas are good for you".into());
    let entry_hash = EntryHash::with_data(&Entry::try_from(entry.clone()).unwrap()).await;
    let header_hash = {
<<<<<<< HEAD
        let (bob_env, call_data) = CallData::create(&bob_cell_id, &handle, &dna_file).await;
        let env_ref = bob_env.guard().await;
=======
        let (bob_env, call_data) =
            make_call_data(bob_cell_id.clone(), handle.clone(), dna_file.clone()).await;
        let _env_ref = bob_env.guard().await;
>>>>>>> c162e783
        let dbs = bob_env.dbs().await;
        let header_hash = commit_entry(
            bob_env.clone(),
            &dbs,
            call_data.clone(),
            entry.clone().try_into().unwrap(),
            POST_ID,
        )
        .await;

        // Bob is not an authority yet
        // Make Bob an "authority"
        fake_authority(
            bob_env.clone(),
            &dbs,
            header_hash.clone().into(),
            call_data.clone(),
        )
        .await;
        header_hash
    };

    // Alice get element from bob
    let element = {
<<<<<<< HEAD
        let (alice_env, call_data) = CallData::create(&alice_cell_id, &handle, &dna_file).await;
        let env_ref = alice_env.guard().await;
=======
        let (alice_env, call_data) =
            make_call_data(alice_cell_id.clone(), handle.clone(), dna_file.clone()).await;
        let _env_ref = alice_env.guard().await;
>>>>>>> c162e783
        let dbs = alice_env.dbs().await;
        get(
            alice_env.clone(),
            &dbs,
            call_data,
            entry_hash.clone().into(),
            options.clone(),
        )
        .await
    };

    let (signed_header, ret_entry) = element.unwrap().into_inner();

    // TODO: Check signed header is the same header

    // Check Bob is the author
    assert_eq!(*signed_header.header().author(), bob_agent_id);

    // Check entry is the same
    let ret_entry: Post = ret_entry.unwrap().try_into().unwrap();
    assert_eq!(entry, ret_entry);

    let new_entry = Post("Bananas are bendy".into());
    let (remove_hash, update_hash) = {
<<<<<<< HEAD
        let (bob_env, call_data) = CallData::create(&bob_cell_id, &handle, &dna_file).await;
        let env_ref = bob_env.guard().await;
=======
        let (bob_env, call_data) =
            make_call_data(bob_cell_id.clone(), handle.clone(), dna_file.clone()).await;
        let _env_ref = bob_env.guard().await;
>>>>>>> c162e783
        let dbs = bob_env.dbs().await;
        let remove_hash = delete_entry(
            bob_env.clone(),
            &dbs,
            call_data.clone(),
            header_hash.clone(),
        )
        .await;

        fake_authority(
            bob_env.clone(),
            &dbs,
            remove_hash.clone().into(),
            call_data.clone(),
        )
        .await;
        let update_hash = update_entry(
            bob_env.clone(),
            &dbs,
            call_data.clone(),
            new_entry.clone().try_into().unwrap(),
            POST_ID,
            header_hash.clone(),
        )
        .await;
        fake_authority(
            bob_env.clone(),
            &dbs,
            update_hash.clone().into(),
            call_data.clone(),
        )
        .await;
        (remove_hash, update_hash)
    };

    // Alice get element from bob
    let (entry_details, header_details) = {
<<<<<<< HEAD
        let (alice_env, call_data) = CallData::create(&alice_cell_id, &handle, &dna_file).await;
        let env_ref = alice_env.guard().await;
=======
        let (alice_env, call_data) =
            make_call_data(alice_cell_id.clone(), handle.clone(), dna_file.clone()).await;
        let _env_ref = alice_env.guard().await;
>>>>>>> c162e783
        let dbs = alice_env.dbs().await;
        debug!(the_entry_hash = ?entry_hash);
        let entry_details = get_details(
            alice_env.clone(),
            &dbs,
            call_data.clone(),
            entry_hash.into(),
            options.clone(),
        )
        .await
        .unwrap();
        let header_details = get_details(
            alice_env.clone(),
            &dbs,
            call_data.clone(),
            header_hash.clone().into(),
            options.clone(),
        )
        .await
        .unwrap();
        (entry_details, header_details)
    };

    let entry_details = unwrap_to!(entry_details => Details::Entry).clone();
    let header_details = unwrap_to!(header_details => Details::Element).clone();

    assert_eq!(Post::try_from(entry_details.entry).unwrap(), entry);
    assert_eq!(entry_details.headers.len(), 1);
    assert_eq!(entry_details.deletes.len(), 1);
    assert_eq!(entry_details.updates.len(), 1);
    assert_eq!(entry_details.entry_dht_status, EntryDhtStatus::Dead);
    assert_eq!(
        HeaderHash::with_data(entry_details.headers.get(0).unwrap()).await,
        header_hash
    );
    assert_eq!(
        HeaderHash::with_data(&Header::ElementDelete(
            entry_details.deletes.get(0).unwrap().clone()
        ))
        .await,
        remove_hash
    );
    assert_eq!(
        HeaderHash::with_data(&Header::EntryUpdate(
            entry_details.updates.get(0).unwrap().clone()
        ))
        .await,
        update_hash
    );

    assert_eq!(header_details.deletes.len(), 1);
    assert_eq!(*header_details.element.header_address(), header_hash);
    assert_eq!(
        HeaderHash::with_data(&Header::ElementDelete(
            header_details.deletes.get(0).unwrap().clone()
        ))
        .await,
        remove_hash
    );

    let shutdown = handle.take_shutdown_handle().await.unwrap();
    handle.shutdown().await;
    shutdown.await.unwrap();
}

#[tokio::test(threaded_scheduler)]
// @todo this is flakey for some reason
#[ignore]
async fn get_links_from_another_agent() {
    observability::test_run().ok();
    let dna_file = DnaFile::new(
        DnaDef {
            name: "dht_get_test".to_string(),
            uuid: "ba1d046d-ce29-4778-914b-47e6010d2faf".to_string(),
            properties: SerializedBytes::try_from(()).unwrap(),
            zomes: vec![TestWasm::CommitEntry.into()].into(),
        },
        vec![TestWasm::CommitEntry.into()],
    )
    .await
    .unwrap();

    let alice_agent_id = fake_agent_pubkey_1();
    let alice_cell_id = CellId::new(dna_file.dna_hash().to_owned(), alice_agent_id.clone());
    let alice_installed_cell = InstalledCell::new(alice_cell_id.clone(), "alice_handle".into());

    let bob_agent_id = fake_agent_pubkey_2();
    let bob_cell_id = CellId::new(dna_file.dna_hash().to_owned(), bob_agent_id.clone());
    let bob_installed_cell = InstalledCell::new(bob_cell_id.clone(), "bob_handle".into());

    let mut dna_store = MockDnaStore::new();

    dna_store.expect_get().return_const(Some(dna_file.clone()));
    dna_store
        .expect_add_dnas::<Vec<_>>()
        .times(2)
        .return_const(());
    dna_store
        .expect_add_entry_defs::<Vec<_>>()
        .times(2)
        .return_const(());
    dna_store.expect_get_entry_def().return_const(None);

    let (_tmpdir, _app_api, handle) = setup_app(
        vec![(alice_installed_cell, None), (bob_installed_cell, None)],
        dna_store,
    )
    .await;

    let link_options = GetLinksOptions { timeout_ms: None };

    // Bob store links
    let base = Post("Bananas are good for you".into());
    let target = Post("Potassium is radioactive".into());
    let base_entry_hash = EntryHash::with_data(&Entry::try_from(base.clone()).unwrap()).await;
    let target_entry_hash = EntryHash::with_data(&Entry::try_from(target.clone()).unwrap()).await;
    let link_tag = fixt!(LinkTag);
    let link_add_hash = {
<<<<<<< HEAD
        let (bob_env, call_data) = CallData::create(&bob_cell_id, &handle, &dna_file).await;
        let env_ref = bob_env.guard().await;
=======
        let (bob_env, call_data) =
            make_call_data(bob_cell_id.clone(), handle.clone(), dna_file.clone()).await;
        let _env_ref = bob_env.guard().await;
>>>>>>> c162e783
        let dbs = bob_env.dbs().await;
        let base_header_hash = commit_entry(
            bob_env.clone(),
            &dbs,
            call_data.clone(),
            base.clone().try_into().unwrap(),
            POST_ID,
        )
        .await;

        let target_header_hash = commit_entry(
            bob_env.clone(),
            &dbs,
            call_data.clone(),
            target.clone().try_into().unwrap(),
            POST_ID,
        )
        .await;

        fake_authority(
            bob_env.clone(),
            &dbs,
            target_header_hash.clone().into(),
            call_data.clone(),
        )
        .await;
        fake_authority(
            bob_env.clone(),
            &dbs,
            base_header_hash.clone().into(),
            call_data.clone(),
        )
        .await;

        // Link the entries
        let link_add_hash = link_entries(
            bob_env.clone(),
            &dbs,
            call_data.clone(),
            base_entry_hash.clone(),
            target_entry_hash.clone(),
            link_tag.clone(),
        )
        .await;

        fake_authority(
            bob_env.clone(),
            &dbs,
            link_add_hash.clone().into(),
            call_data.clone(),
        )
        .await;

        link_add_hash
    };

    // Alice get links from bob
    let links = {
<<<<<<< HEAD
        let (alice_env, call_data) = CallData::create(&alice_cell_id, &handle, &dna_file).await;
        let env_ref = alice_env.guard().await;
=======
        let (alice_env, call_data) =
            make_call_data(alice_cell_id.clone(), handle.clone(), dna_file.clone()).await;
        let _env_ref = alice_env.guard().await;
>>>>>>> c162e783
        let dbs = alice_env.dbs().await;

        get_links(
            alice_env.clone(),
            &dbs,
            call_data.clone(),
            base_entry_hash.clone(),
            None,
            link_options.clone(),
        )
        .await
    };

    assert_eq!(links.len(), 1);

    let expt = Link {
        target: target_entry_hash.clone(),
        timestamp: links.get(0).unwrap().timestamp.clone(),
        tag: link_tag.clone(),
    };
    assert_eq!(*links.get(0).unwrap(), expt);

    // Remove the link
    {
<<<<<<< HEAD
        let (bob_env, call_data) = CallData::create(&bob_cell_id, &handle, &dna_file).await;
        let env_ref = bob_env.guard().await;
=======
        let (bob_env, call_data) =
            make_call_data(bob_cell_id.clone(), handle.clone(), dna_file.clone()).await;
        let _env_ref = bob_env.guard().await;
>>>>>>> c162e783
        let dbs = bob_env.dbs().await;

        // Link the entries
        let link_remove_hash = remove_link(
            bob_env.clone(),
            &dbs,
            call_data.clone(),
            link_add_hash.clone(),
        )
        .await;

        fake_authority(
            bob_env.clone(),
            &dbs,
            link_remove_hash.clone().into(),
            call_data.clone(),
        )
        .await;
    }

    let links = {
<<<<<<< HEAD
        let (alice_env, call_data) = CallData::create(&alice_cell_id, &handle, &dna_file).await;
        let env_ref = alice_env.guard().await;
=======
        let (alice_env, call_data) =
            make_call_data(alice_cell_id.clone(), handle.clone(), dna_file.clone()).await;
        let _env_ref = alice_env.guard().await;
>>>>>>> c162e783
        let dbs = alice_env.dbs().await;

        get_link_details(
            alice_env.clone(),
            &dbs,
            call_data.clone(),
            base_entry_hash.clone(),
            link_tag.clone(),
            link_options.clone(),
        )
        .await
    };

    assert_eq!(links.len(), 1);
    let (link_add, link_removes) = links.get(0).unwrap().clone();
    assert_eq!(link_removes.len(), 1);
    let link_remove = link_removes.get(0).unwrap().clone();
    assert_eq!(link_add.tag, link_tag);
    assert_eq!(link_add.target_address, target_entry_hash);
    assert_eq!(link_add.base_address, base_entry_hash);
    assert_eq!(
        link_remove.link_add_address,
        HeaderHash::with_data(&Header::LinkAdd(link_add)).await
    );

    let shutdown = handle.take_shutdown_handle().await.unwrap();
    handle.shutdown().await;
    shutdown.await.unwrap();
}

struct Shutdown {
    handle: JoinHandle<()>,
    kill: oneshot::Sender<()>,
    network: HolochainP2pRef,
}

impl Shutdown {
    async fn clean(self) {
        let Self {
            handle,
            kill,
            network,
        } = self;
        kill.send(()).ok();
        // Give the network some time to clean up but don't block tests if it doesn't
        tokio::time::timeout(
            std::time::Duration::from_secs(2),
            network.ghost_actor_shutdown(),
        )
        .await
        .ok();
        tokio::time::timeout(std::time::Duration::from_secs(2), handle)
            .await
            .ok();
    }
}
/// Run a test network handler which accepts two data sources to draw from.
/// It only handles Get and GetMeta requests.
/// - When handling a Get, it pulls the corresponding Element from the `element_fixt_store`
/// - When handling a GetMeta, it pulls the corresponding `TimedHeaderHash` from the `meta_fixt_store
///    and constructs a `MetadataSet` containing only that single `TimedHeaderHash`
async fn run_fixt_network(
    element_fixt_store: BTreeMap<HeaderHash, Element>,
    meta_fixt_store: BTreeMap<AnyDhtHash, TimedHeaderHash>,
) -> (HolochainP2pCell, Shutdown) {
    // Create the network
    let (network, mut recv, cell_network) = test_network(None, None).await;
    let (kill, killed) = tokio::sync::oneshot::channel();

    // Return fixt store data to gets
    let handle = tokio::task::spawn({
        async move {
            use tokio::stream::StreamExt;
            let mut killed = killed.into_stream();
            while let Either::Right((Some(evt), _)) =
                futures::future::select(killed.next(), recv.next()).await
            {
                use holochain_p2p::event::HolochainP2pEvent::*;
                debug!(?evt);
                match evt {
                    Get {
                        dht_hash, respond, ..
                    } => {
                        let dht_hash = match dht_hash.hash_type() {
                            AnyDht::Header => dht_hash.into(),
                            _ => unreachable!(),
                        };

                        let chain_element = element_fixt_store
                            .get(&dht_hash)
                            .cloned()
                            .map(|element| {
                                GetElementResponse::GetHeader(Some(Box::new(
                                    WireElement::from_element(element, None),
                                )))
                                .try_into()
                                .unwrap()
                            })
                            .unwrap();
                        respond.respond(Ok(async move { Ok(chain_element) }.boxed().into()));
                    }
                    GetMeta {
                        dht_hash,
                        // TODO; Use options
                        options: _options,
                        respond,
                        ..
                    } => {
                        let header_hash = meta_fixt_store.get(&dht_hash).cloned().unwrap();
                        let metadata = MetadataSet {
                            headers: btreeset! {header_hash},
                            deletes: btreeset! {},
                            updates: btreeset! {},
                            invalid_headers: btreeset! {},
                            entry_dht_status: None,
                        };
                        respond.respond(Ok(async move { Ok(metadata.try_into().unwrap()) }
                            .boxed()
                            .into()));
                    }
                    _ => (),
                }
            }
        }
    });
    (
        cell_network,
        Shutdown {
            handle,
            kill,
            network,
        },
    )
}

async fn generate_fixt_store() -> (
    BTreeMap<HeaderHash, Element>,
    BTreeMap<AnyDhtHash, TimedHeaderHash>,
) {
    let mut store = BTreeMap::new();
    let mut meta_store = BTreeMap::new();
    let entry = fixt!(Entry);
    let entry_hash = EntryHashed::from_content(entry.clone()).await.into_hash();
    let mut element_create = fixt!(EntryCreate);
    let entry_type = AppEntryTypeFixturator::new(EntryVisibility::Public)
        .map(EntryType::App)
        .next()
        .unwrap();
    element_create.entry_type = entry_type;
    element_create.entry_hash = entry_hash.clone();
    let header = HeaderHashed::from_content(Header::EntryCreate(element_create)).await;
    let hash = header.as_hash().clone();
    let signed_header = SignedHeaderHashed::with_presigned(header, fixt!(Signature));
    meta_store.insert(
        entry_hash.into(),
        TimedHeaderHash {
            timestamp: Timestamp::now(),
            header_hash: hash.clone(),
        },
    );
    store.insert(hash, Element::new(signed_header, Some(entry)));
    (store, meta_store)
}

<<<<<<< HEAD
=======
async fn commit_entry(
    env: EnvironmentWrite,
    dbs: &impl GetDb,
    call_data: CallData,
    entry: Entry,
    entry_def_id: entry_def::EntryDefId,
) -> HeaderHash {
    let CallData {
        network,
        keystore,
        ribosome,
        zome_name,
    } = call_data;
    let mut workspace = CallZomeWorkspace::new(env.clone().into(), dbs)
        .await
        .unwrap();

    let input = CommitEntryInput::new((entry_def_id.clone(), entry.clone()));

    let output = {
        let (_g, raw_workspace) = UnsafeCallZomeWorkspace::from_mut(&mut workspace);
        let host_access = ZomeCallHostAccess::new(raw_workspace, keystore, network);
        let call_context = CallContext::new(zome_name, host_access.into());
        let ribosome = Arc::new(ribosome);
        let call_context = Arc::new(call_context);
        host_fn::commit_entry::commit_entry(ribosome.clone(), call_context.clone(), input).unwrap()
    };

    // Write
    env.guard()
        .await
        .with_commit(|writer| workspace.flush_to_txn(writer))
        .unwrap();

    output.into_inner()
}

async fn delete_entry<'env>(
    env: EnvironmentWrite,
    dbs: &impl GetDb,
    call_data: CallData,
    hash: HeaderHash,
) -> HeaderHash {
    let CallData {
        network,
        keystore,
        ribosome,
        zome_name,
    } = call_data;
    let mut workspace = CallZomeWorkspace::new(env.clone().into(), dbs)
        .await
        .unwrap();

    let input = DeleteEntryInput::new(hash);

    let output = {
        let (_g, raw_workspace) = UnsafeCallZomeWorkspace::from_mut(&mut workspace);
        let host_access = ZomeCallHostAccess::new(raw_workspace, keystore, network);
        let call_context = CallContext::new(zome_name, host_access.into());
        let ribosome = Arc::new(ribosome);
        let call_context = Arc::new(call_context);
        let r = host_fn::delete_entry::delete_entry(ribosome.clone(), call_context.clone(), input);
        let r = r.map_err(|e| {
            debug!(%e);
            e
        });
        r.unwrap()
    };

    // Write
    env.guard()
        .await
        .with_commit(|writer| workspace.flush_to_txn(writer))
        .unwrap();

    output.into_inner()
}

async fn update_entry<'env>(
    env: EnvironmentWrite,
    dbs: &impl GetDb,
    call_data: CallData,
    entry: Entry,
    entry_def_id: entry_def::EntryDefId,
    original_header_hash: HeaderHash,
) -> HeaderHash {
    let CallData {
        network,
        keystore,
        ribosome,
        zome_name,
    } = call_data;
    let mut workspace = CallZomeWorkspace::new(env.clone().into(), dbs)
        .await
        .unwrap();

    let input = UpdateEntryInput::new((entry_def_id.clone(), entry.clone(), original_header_hash));

    let output = {
        let (_g, raw_workspace) = UnsafeCallZomeWorkspace::from_mut(&mut workspace);
        let host_access = ZomeCallHostAccess::new(raw_workspace, keystore, network);
        let call_context = CallContext::new(zome_name, host_access.into());
        let ribosome = Arc::new(ribosome);
        let call_context = Arc::new(call_context);
        host_fn::update_entry::update_entry(ribosome.clone(), call_context.clone(), input).unwrap()
    };

    // Write
    env.guard()
        .await
        .with_commit(|writer| workspace.flush_to_txn(writer))
        .unwrap();

    output.into_inner()
}

async fn get<'env>(
    env: EnvironmentWrite,
    dbs: &impl GetDb,
    call_data: CallData,
    entry_hash: AnyDhtHash,
    _options: GetOptions,
) -> Option<Element> {
    let CallData {
        network,
        keystore,
        ribosome,
        zome_name,
    } = call_data;
    let mut workspace = CallZomeWorkspace::new(env.clone().into(), dbs)
        .await
        .unwrap();

    // let mut cascade = workspace.cascade(call_data.network);
    // cascade.dht_get(entry_hash, options).await.unwrap()

    // TODO: use the real get entry when element in zome types pr lands
    let input = GetInput::new((
        entry_hash.clone().into(),
        holochain_zome_types::entry::GetOptions,
    ));

    let output = {
        let (_g, raw_workspace) = UnsafeCallZomeWorkspace::from_mut(&mut workspace);
        let host_access = ZomeCallHostAccess::new(raw_workspace, keystore, network);
        let call_context = CallContext::new(zome_name, host_access.into());
        let ribosome = Arc::new(ribosome);
        let call_context = Arc::new(call_context);
        host_fn::get::get(ribosome.clone(), call_context.clone(), input).unwrap()
    };
    output.into_inner()
}

async fn get_details<'env>(
    env: EnvironmentWrite,
    dbs: &impl GetDb,
    call_data: CallData,
    entry_hash: AnyDhtHash,
    _options: GetOptions,
) -> Option<Details> {
    let CallData {
        network,
        keystore,
        ribosome,
        zome_name,
    } = call_data;
    let mut workspace = CallZomeWorkspace::new(env.clone().into(), dbs)
        .await
        .unwrap();

    let input = GetDetailsInput::new((
        entry_hash.clone().into(),
        holochain_zome_types::entry::GetOptions,
    ));

    let output = {
        let (_g, raw_workspace) = UnsafeCallZomeWorkspace::from_mut(&mut workspace);
        let host_access = ZomeCallHostAccess::new(raw_workspace, keystore, network);
        let call_context = CallContext::new(zome_name, host_access.into());
        let ribosome = Arc::new(ribosome);
        let call_context = Arc::new(call_context);
        host_fn::get_details::get_details(ribosome.clone(), call_context.clone(), input).unwrap()
    };
    output.into_inner()
}

async fn link_entries<'env>(
    env: EnvironmentWrite,
    dbs: &impl GetDb,
    call_data: CallData,
    base: EntryHash,
    target: EntryHash,
    link_tag: LinkTag,
) -> HeaderHash {
    let CallData {
        network,
        keystore,
        ribosome,
        zome_name,
    } = call_data;
    let mut workspace = CallZomeWorkspace::new(env.clone().into(), dbs)
        .await
        .unwrap();

    let input = LinkEntriesInput::new((base.clone(), target.clone(), link_tag));

    let output = {
        let (_g, raw_workspace) = UnsafeCallZomeWorkspace::from_mut(&mut workspace);
        let host_access = ZomeCallHostAccess::new(raw_workspace, keystore, network);
        let call_context = CallContext::new(zome_name, host_access.into());
        let ribosome = Arc::new(ribosome);
        let call_context = Arc::new(call_context);
        host_fn::link_entries::link_entries(ribosome.clone(), call_context.clone(), input).unwrap()
    };

    // Write
    env.guard()
        .await
        .with_commit(|writer| workspace.flush_to_txn(writer))
        .unwrap();

    output.into_inner()
}

async fn remove_link<'env>(
    env: EnvironmentWrite,
    dbs: &impl GetDb,
    call_data: CallData,
    link_add_hash: HeaderHash,
) -> HeaderHash {
    let CallData {
        network,
        keystore,
        ribosome,
        zome_name,
    } = call_data;
    let mut workspace = CallZomeWorkspace::new(env.clone().into(), dbs)
        .await
        .unwrap();

    let input = RemoveLinkInput::new(link_add_hash);

    let output = {
        let (_g, raw_workspace) = UnsafeCallZomeWorkspace::from_mut(&mut workspace);
        let host_access = ZomeCallHostAccess::new(raw_workspace, keystore, network);
        let call_context = CallContext::new(zome_name, host_access.into());
        let ribosome = Arc::new(ribosome);
        let call_context = Arc::new(call_context);
        host_fn::remove_link::remove_link(ribosome.clone(), call_context.clone(), input).unwrap()
    };

    // Write
    env.guard()
        .await
        .with_commit(|writer| workspace.flush_to_txn(writer))
        .unwrap();

    output.into_inner()
}

async fn get_links<'env>(
    env: EnvironmentWrite,
    dbs: &impl GetDb,
    call_data: CallData,
    base: EntryHash,
    link_tag: Option<LinkTag>,
    _options: GetLinksOptions,
) -> Vec<Link> {
    let CallData {
        network,
        keystore,
        ribosome,
        zome_name,
    } = call_data;
    let mut workspace = CallZomeWorkspace::new(env.clone().into(), dbs)
        .await
        .unwrap();

    let input = GetLinksInput::new((base.clone(), link_tag));

    let output = {
        let (_g, raw_workspace) = UnsafeCallZomeWorkspace::from_mut(&mut workspace);
        let host_access = ZomeCallHostAccess::new(raw_workspace, keystore, network);
        let call_context = CallContext::new(zome_name, host_access.into());
        let ribosome = Arc::new(ribosome);
        let call_context = Arc::new(call_context);
        host_fn::get_links::get_links(ribosome.clone(), call_context.clone(), input).unwrap()
    };

    // Write
    env.guard()
        .await
        .with_commit(|writer| workspace.flush_to_txn(writer))
        .unwrap();

    output.into_inner().into()
}

async fn get_link_details<'env>(
    env: EnvironmentWrite,
    dbs: &impl GetDb,
    call_data: CallData,
    base: EntryHash,
    tag: LinkTag,
    options: GetLinksOptions,
) -> Vec<(LinkAdd, Vec<LinkRemove>)> {
    let mut workspace = CallZomeWorkspace::new(env.clone().into(), dbs)
        .await
        .unwrap();

    let mut cascade = workspace.cascade(call_data.network);
    let key = LinkMetaKey::BaseZomeTag(&base, 0.into(), &tag);
    cascade.get_link_details(&key, options).await.unwrap()
}

>>>>>>> c162e783
async fn fake_authority<'env>(
    env: EnvironmentWrite,
    dbs: &impl GetDb,
    hash: AnyDhtHash,
    call_data: CallData,
) {
    // Check bob can get the entry
    let element = get(
        env.clone(),
        dbs,
        call_data,
        hash.clone().into(),
        GetOptions::default(),
    )
    .await
    .unwrap();

    let mut element_vault = ElementBuf::vault(env.clone().into(), dbs, false).unwrap();
    let mut meta_vault = MetadataBuf::vault(env.clone().into(), dbs).unwrap();

    // Write to the meta vault to fake being an authority
    let (shh, e) = element.clone().into_inner();
    element_vault
        .put(shh, option_entry_hashed(e).await)
        .unwrap();

    integrate_to_cache(&element, &element_vault, &mut meta_vault)
        .await
        .unwrap();

    env.guard()
        .await
        .with_commit(|writer| {
            element_vault.flush_to_txn(writer)?;
            meta_vault.flush_to_txn(writer)
        })
        .unwrap();
}<|MERGE_RESOLUTION|>--- conflicted
+++ resolved
@@ -4,7 +4,6 @@
         state::{
             element_buf::ElementBuf,
             metadata::{MetadataBuf, MetadataBufT},
-            workspace::Workspace,
         },
         workflow::{integrate_dht_ops_workflow::integrate_to_cache, CallZomeWorkspace},
     },
@@ -25,11 +24,7 @@
 };
 use holochain_serialized_bytes::SerializedBytes;
 use holochain_state::{
-<<<<<<< HEAD
-    env::{EnvironmentWriteRef, ReadManager},
-=======
     env::{EnvironmentWrite, ReadManager},
->>>>>>> c162e783
     prelude::{BufferedStore, GetDb, WriteManager},
     test_utils::test_cell_env,
 };
@@ -230,17 +225,10 @@
     let entry = Post("Bananas are good for you".into());
     let entry_hash = EntryHash::with_data(&Entry::try_from(entry.clone()).unwrap()).await;
     let header_hash = {
-<<<<<<< HEAD
         let (bob_env, call_data) = CallData::create(&bob_cell_id, &handle, &dna_file).await;
-        let env_ref = bob_env.guard().await;
-=======
-        let (bob_env, call_data) =
-            make_call_data(bob_cell_id.clone(), handle.clone(), dna_file.clone()).await;
-        let _env_ref = bob_env.guard().await;
->>>>>>> c162e783
         let dbs = bob_env.dbs().await;
         let header_hash = commit_entry(
-            bob_env.clone(),
+            &bob_env,
             &dbs,
             call_data.clone(),
             entry.clone().try_into().unwrap(),
@@ -251,7 +239,7 @@
         // Bob is not an authority yet
         // Make Bob an "authority"
         fake_authority(
-            bob_env.clone(),
+            &bob_env,
             &dbs,
             header_hash.clone().into(),
             call_data.clone(),
@@ -262,17 +250,10 @@
 
     // Alice get element from bob
     let element = {
-<<<<<<< HEAD
         let (alice_env, call_data) = CallData::create(&alice_cell_id, &handle, &dna_file).await;
-        let env_ref = alice_env.guard().await;
-=======
-        let (alice_env, call_data) =
-            make_call_data(alice_cell_id.clone(), handle.clone(), dna_file.clone()).await;
-        let _env_ref = alice_env.guard().await;
->>>>>>> c162e783
         let dbs = alice_env.dbs().await;
         get(
-            alice_env.clone(),
+            &alice_env,
             &dbs,
             call_data,
             entry_hash.clone().into(),
@@ -294,32 +275,20 @@
 
     let new_entry = Post("Bananas are bendy".into());
     let (remove_hash, update_hash) = {
-<<<<<<< HEAD
         let (bob_env, call_data) = CallData::create(&bob_cell_id, &handle, &dna_file).await;
-        let env_ref = bob_env.guard().await;
-=======
-        let (bob_env, call_data) =
-            make_call_data(bob_cell_id.clone(), handle.clone(), dna_file.clone()).await;
-        let _env_ref = bob_env.guard().await;
->>>>>>> c162e783
         let dbs = bob_env.dbs().await;
-        let remove_hash = delete_entry(
-            bob_env.clone(),
-            &dbs,
-            call_data.clone(),
-            header_hash.clone(),
-        )
-        .await;
+        let remove_hash =
+            delete_entry(&bob_env, &dbs, call_data.clone(), header_hash.clone()).await;
 
         fake_authority(
-            bob_env.clone(),
+            &bob_env,
             &dbs,
             remove_hash.clone().into(),
             call_data.clone(),
         )
         .await;
         let update_hash = update_entry(
-            bob_env.clone(),
+            &bob_env,
             &dbs,
             call_data.clone(),
             new_entry.clone().try_into().unwrap(),
@@ -328,7 +297,7 @@
         )
         .await;
         fake_authority(
-            bob_env.clone(),
+            &bob_env,
             &dbs,
             update_hash.clone().into(),
             call_data.clone(),
@@ -339,18 +308,11 @@
 
     // Alice get element from bob
     let (entry_details, header_details) = {
-<<<<<<< HEAD
         let (alice_env, call_data) = CallData::create(&alice_cell_id, &handle, &dna_file).await;
-        let env_ref = alice_env.guard().await;
-=======
-        let (alice_env, call_data) =
-            make_call_data(alice_cell_id.clone(), handle.clone(), dna_file.clone()).await;
-        let _env_ref = alice_env.guard().await;
->>>>>>> c162e783
         let dbs = alice_env.dbs().await;
         debug!(the_entry_hash = ?entry_hash);
         let entry_details = get_details(
-            alice_env.clone(),
+            &alice_env,
             &dbs,
             call_data.clone(),
             entry_hash.into(),
@@ -359,7 +321,7 @@
         .await
         .unwrap();
         let header_details = get_details(
-            alice_env.clone(),
+            &alice_env,
             &dbs,
             call_data.clone(),
             header_hash.clone().into(),
@@ -465,17 +427,10 @@
     let target_entry_hash = EntryHash::with_data(&Entry::try_from(target.clone()).unwrap()).await;
     let link_tag = fixt!(LinkTag);
     let link_add_hash = {
-<<<<<<< HEAD
         let (bob_env, call_data) = CallData::create(&bob_cell_id, &handle, &dna_file).await;
-        let env_ref = bob_env.guard().await;
-=======
-        let (bob_env, call_data) =
-            make_call_data(bob_cell_id.clone(), handle.clone(), dna_file.clone()).await;
-        let _env_ref = bob_env.guard().await;
->>>>>>> c162e783
         let dbs = bob_env.dbs().await;
         let base_header_hash = commit_entry(
-            bob_env.clone(),
+            &bob_env,
             &dbs,
             call_data.clone(),
             base.clone().try_into().unwrap(),
@@ -484,7 +439,7 @@
         .await;
 
         let target_header_hash = commit_entry(
-            bob_env.clone(),
+            &bob_env,
             &dbs,
             call_data.clone(),
             target.clone().try_into().unwrap(),
@@ -493,14 +448,14 @@
         .await;
 
         fake_authority(
-            bob_env.clone(),
+            &bob_env,
             &dbs,
             target_header_hash.clone().into(),
             call_data.clone(),
         )
         .await;
         fake_authority(
-            bob_env.clone(),
+            &bob_env,
             &dbs,
             base_header_hash.clone().into(),
             call_data.clone(),
@@ -509,7 +464,7 @@
 
         // Link the entries
         let link_add_hash = link_entries(
-            bob_env.clone(),
+            &bob_env,
             &dbs,
             call_data.clone(),
             base_entry_hash.clone(),
@@ -519,7 +474,7 @@
         .await;
 
         fake_authority(
-            bob_env.clone(),
+            &bob_env,
             &dbs,
             link_add_hash.clone().into(),
             call_data.clone(),
@@ -531,18 +486,11 @@
 
     // Alice get links from bob
     let links = {
-<<<<<<< HEAD
         let (alice_env, call_data) = CallData::create(&alice_cell_id, &handle, &dna_file).await;
-        let env_ref = alice_env.guard().await;
-=======
-        let (alice_env, call_data) =
-            make_call_data(alice_cell_id.clone(), handle.clone(), dna_file.clone()).await;
-        let _env_ref = alice_env.guard().await;
->>>>>>> c162e783
         let dbs = alice_env.dbs().await;
 
         get_links(
-            alice_env.clone(),
+            &alice_env,
             &dbs,
             call_data.clone(),
             base_entry_hash.clone(),
@@ -563,27 +511,14 @@
 
     // Remove the link
     {
-<<<<<<< HEAD
         let (bob_env, call_data) = CallData::create(&bob_cell_id, &handle, &dna_file).await;
-        let env_ref = bob_env.guard().await;
-=======
-        let (bob_env, call_data) =
-            make_call_data(bob_cell_id.clone(), handle.clone(), dna_file.clone()).await;
-        let _env_ref = bob_env.guard().await;
->>>>>>> c162e783
         let dbs = bob_env.dbs().await;
-
         // Link the entries
-        let link_remove_hash = remove_link(
-            bob_env.clone(),
-            &dbs,
-            call_data.clone(),
-            link_add_hash.clone(),
-        )
-        .await;
+        let link_remove_hash =
+            remove_link(&bob_env, &dbs, call_data.clone(), link_add_hash.clone()).await;
 
         fake_authority(
-            bob_env.clone(),
+            &bob_env,
             &dbs,
             link_remove_hash.clone().into(),
             call_data.clone(),
@@ -592,18 +527,11 @@
     }
 
     let links = {
-<<<<<<< HEAD
         let (alice_env, call_data) = CallData::create(&alice_cell_id, &handle, &dna_file).await;
-        let env_ref = alice_env.guard().await;
-=======
-        let (alice_env, call_data) =
-            make_call_data(alice_cell_id.clone(), handle.clone(), dna_file.clone()).await;
-        let _env_ref = alice_env.guard().await;
->>>>>>> c162e783
         let dbs = alice_env.dbs().await;
 
         get_link_details(
-            alice_env.clone(),
+            &alice_env,
             &dbs,
             call_data.clone(),
             base_entry_hash.clone(),
@@ -764,333 +692,15 @@
     (store, meta_store)
 }
 
-<<<<<<< HEAD
-=======
-async fn commit_entry(
-    env: EnvironmentWrite,
-    dbs: &impl GetDb,
-    call_data: CallData,
-    entry: Entry,
-    entry_def_id: entry_def::EntryDefId,
-) -> HeaderHash {
-    let CallData {
-        network,
-        keystore,
-        ribosome,
-        zome_name,
-    } = call_data;
-    let mut workspace = CallZomeWorkspace::new(env.clone().into(), dbs)
-        .await
-        .unwrap();
-
-    let input = CommitEntryInput::new((entry_def_id.clone(), entry.clone()));
-
-    let output = {
-        let (_g, raw_workspace) = UnsafeCallZomeWorkspace::from_mut(&mut workspace);
-        let host_access = ZomeCallHostAccess::new(raw_workspace, keystore, network);
-        let call_context = CallContext::new(zome_name, host_access.into());
-        let ribosome = Arc::new(ribosome);
-        let call_context = Arc::new(call_context);
-        host_fn::commit_entry::commit_entry(ribosome.clone(), call_context.clone(), input).unwrap()
-    };
-
-    // Write
-    env.guard()
-        .await
-        .with_commit(|writer| workspace.flush_to_txn(writer))
-        .unwrap();
-
-    output.into_inner()
-}
-
-async fn delete_entry<'env>(
-    env: EnvironmentWrite,
-    dbs: &impl GetDb,
-    call_data: CallData,
-    hash: HeaderHash,
-) -> HeaderHash {
-    let CallData {
-        network,
-        keystore,
-        ribosome,
-        zome_name,
-    } = call_data;
-    let mut workspace = CallZomeWorkspace::new(env.clone().into(), dbs)
-        .await
-        .unwrap();
-
-    let input = DeleteEntryInput::new(hash);
-
-    let output = {
-        let (_g, raw_workspace) = UnsafeCallZomeWorkspace::from_mut(&mut workspace);
-        let host_access = ZomeCallHostAccess::new(raw_workspace, keystore, network);
-        let call_context = CallContext::new(zome_name, host_access.into());
-        let ribosome = Arc::new(ribosome);
-        let call_context = Arc::new(call_context);
-        let r = host_fn::delete_entry::delete_entry(ribosome.clone(), call_context.clone(), input);
-        let r = r.map_err(|e| {
-            debug!(%e);
-            e
-        });
-        r.unwrap()
-    };
-
-    // Write
-    env.guard()
-        .await
-        .with_commit(|writer| workspace.flush_to_txn(writer))
-        .unwrap();
-
-    output.into_inner()
-}
-
-async fn update_entry<'env>(
-    env: EnvironmentWrite,
-    dbs: &impl GetDb,
-    call_data: CallData,
-    entry: Entry,
-    entry_def_id: entry_def::EntryDefId,
-    original_header_hash: HeaderHash,
-) -> HeaderHash {
-    let CallData {
-        network,
-        keystore,
-        ribosome,
-        zome_name,
-    } = call_data;
-    let mut workspace = CallZomeWorkspace::new(env.clone().into(), dbs)
-        .await
-        .unwrap();
-
-    let input = UpdateEntryInput::new((entry_def_id.clone(), entry.clone(), original_header_hash));
-
-    let output = {
-        let (_g, raw_workspace) = UnsafeCallZomeWorkspace::from_mut(&mut workspace);
-        let host_access = ZomeCallHostAccess::new(raw_workspace, keystore, network);
-        let call_context = CallContext::new(zome_name, host_access.into());
-        let ribosome = Arc::new(ribosome);
-        let call_context = Arc::new(call_context);
-        host_fn::update_entry::update_entry(ribosome.clone(), call_context.clone(), input).unwrap()
-    };
-
-    // Write
-    env.guard()
-        .await
-        .with_commit(|writer| workspace.flush_to_txn(writer))
-        .unwrap();
-
-    output.into_inner()
-}
-
-async fn get<'env>(
-    env: EnvironmentWrite,
-    dbs: &impl GetDb,
-    call_data: CallData,
-    entry_hash: AnyDhtHash,
-    _options: GetOptions,
-) -> Option<Element> {
-    let CallData {
-        network,
-        keystore,
-        ribosome,
-        zome_name,
-    } = call_data;
-    let mut workspace = CallZomeWorkspace::new(env.clone().into(), dbs)
-        .await
-        .unwrap();
-
-    // let mut cascade = workspace.cascade(call_data.network);
-    // cascade.dht_get(entry_hash, options).await.unwrap()
-
-    // TODO: use the real get entry when element in zome types pr lands
-    let input = GetInput::new((
-        entry_hash.clone().into(),
-        holochain_zome_types::entry::GetOptions,
-    ));
-
-    let output = {
-        let (_g, raw_workspace) = UnsafeCallZomeWorkspace::from_mut(&mut workspace);
-        let host_access = ZomeCallHostAccess::new(raw_workspace, keystore, network);
-        let call_context = CallContext::new(zome_name, host_access.into());
-        let ribosome = Arc::new(ribosome);
-        let call_context = Arc::new(call_context);
-        host_fn::get::get(ribosome.clone(), call_context.clone(), input).unwrap()
-    };
-    output.into_inner()
-}
-
-async fn get_details<'env>(
-    env: EnvironmentWrite,
-    dbs: &impl GetDb,
-    call_data: CallData,
-    entry_hash: AnyDhtHash,
-    _options: GetOptions,
-) -> Option<Details> {
-    let CallData {
-        network,
-        keystore,
-        ribosome,
-        zome_name,
-    } = call_data;
-    let mut workspace = CallZomeWorkspace::new(env.clone().into(), dbs)
-        .await
-        .unwrap();
-
-    let input = GetDetailsInput::new((
-        entry_hash.clone().into(),
-        holochain_zome_types::entry::GetOptions,
-    ));
-
-    let output = {
-        let (_g, raw_workspace) = UnsafeCallZomeWorkspace::from_mut(&mut workspace);
-        let host_access = ZomeCallHostAccess::new(raw_workspace, keystore, network);
-        let call_context = CallContext::new(zome_name, host_access.into());
-        let ribosome = Arc::new(ribosome);
-        let call_context = Arc::new(call_context);
-        host_fn::get_details::get_details(ribosome.clone(), call_context.clone(), input).unwrap()
-    };
-    output.into_inner()
-}
-
-async fn link_entries<'env>(
-    env: EnvironmentWrite,
-    dbs: &impl GetDb,
-    call_data: CallData,
-    base: EntryHash,
-    target: EntryHash,
-    link_tag: LinkTag,
-) -> HeaderHash {
-    let CallData {
-        network,
-        keystore,
-        ribosome,
-        zome_name,
-    } = call_data;
-    let mut workspace = CallZomeWorkspace::new(env.clone().into(), dbs)
-        .await
-        .unwrap();
-
-    let input = LinkEntriesInput::new((base.clone(), target.clone(), link_tag));
-
-    let output = {
-        let (_g, raw_workspace) = UnsafeCallZomeWorkspace::from_mut(&mut workspace);
-        let host_access = ZomeCallHostAccess::new(raw_workspace, keystore, network);
-        let call_context = CallContext::new(zome_name, host_access.into());
-        let ribosome = Arc::new(ribosome);
-        let call_context = Arc::new(call_context);
-        host_fn::link_entries::link_entries(ribosome.clone(), call_context.clone(), input).unwrap()
-    };
-
-    // Write
-    env.guard()
-        .await
-        .with_commit(|writer| workspace.flush_to_txn(writer))
-        .unwrap();
-
-    output.into_inner()
-}
-
-async fn remove_link<'env>(
-    env: EnvironmentWrite,
-    dbs: &impl GetDb,
-    call_data: CallData,
-    link_add_hash: HeaderHash,
-) -> HeaderHash {
-    let CallData {
-        network,
-        keystore,
-        ribosome,
-        zome_name,
-    } = call_data;
-    let mut workspace = CallZomeWorkspace::new(env.clone().into(), dbs)
-        .await
-        .unwrap();
-
-    let input = RemoveLinkInput::new(link_add_hash);
-
-    let output = {
-        let (_g, raw_workspace) = UnsafeCallZomeWorkspace::from_mut(&mut workspace);
-        let host_access = ZomeCallHostAccess::new(raw_workspace, keystore, network);
-        let call_context = CallContext::new(zome_name, host_access.into());
-        let ribosome = Arc::new(ribosome);
-        let call_context = Arc::new(call_context);
-        host_fn::remove_link::remove_link(ribosome.clone(), call_context.clone(), input).unwrap()
-    };
-
-    // Write
-    env.guard()
-        .await
-        .with_commit(|writer| workspace.flush_to_txn(writer))
-        .unwrap();
-
-    output.into_inner()
-}
-
-async fn get_links<'env>(
-    env: EnvironmentWrite,
-    dbs: &impl GetDb,
-    call_data: CallData,
-    base: EntryHash,
-    link_tag: Option<LinkTag>,
-    _options: GetLinksOptions,
-) -> Vec<Link> {
-    let CallData {
-        network,
-        keystore,
-        ribosome,
-        zome_name,
-    } = call_data;
-    let mut workspace = CallZomeWorkspace::new(env.clone().into(), dbs)
-        .await
-        .unwrap();
-
-    let input = GetLinksInput::new((base.clone(), link_tag));
-
-    let output = {
-        let (_g, raw_workspace) = UnsafeCallZomeWorkspace::from_mut(&mut workspace);
-        let host_access = ZomeCallHostAccess::new(raw_workspace, keystore, network);
-        let call_context = CallContext::new(zome_name, host_access.into());
-        let ribosome = Arc::new(ribosome);
-        let call_context = Arc::new(call_context);
-        host_fn::get_links::get_links(ribosome.clone(), call_context.clone(), input).unwrap()
-    };
-
-    // Write
-    env.guard()
-        .await
-        .with_commit(|writer| workspace.flush_to_txn(writer))
-        .unwrap();
-
-    output.into_inner().into()
-}
-
-async fn get_link_details<'env>(
-    env: EnvironmentWrite,
-    dbs: &impl GetDb,
-    call_data: CallData,
-    base: EntryHash,
-    tag: LinkTag,
-    options: GetLinksOptions,
-) -> Vec<(LinkAdd, Vec<LinkRemove>)> {
-    let mut workspace = CallZomeWorkspace::new(env.clone().into(), dbs)
-        .await
-        .unwrap();
-
-    let mut cascade = workspace.cascade(call_data.network);
-    let key = LinkMetaKey::BaseZomeTag(&base, 0.into(), &tag);
-    cascade.get_link_details(&key, options).await.unwrap()
-}
-
->>>>>>> c162e783
 async fn fake_authority<'env>(
-    env: EnvironmentWrite,
+    env: &EnvironmentWrite,
     dbs: &impl GetDb,
     hash: AnyDhtHash,
     call_data: CallData,
 ) {
     // Check bob can get the entry
     let element = get(
-        env.clone(),
+        &env.clone().into(),
         dbs,
         call_data,
         hash.clone().into(),
