--- conflicted
+++ resolved
@@ -41,13 +41,8 @@
 
 impl ChainSequenceBuf {
     /// Create a new instance
-<<<<<<< HEAD
-    pub fn new(env: EnvironmentRead, dbs: &impl GetDb) -> DatabaseResult<Self> {
-        let buf: Store = KvIntBufFresh::new(env.clone(), dbs.get_db(&*CHAIN_SEQUENCE)?);
-=======
     pub fn new(env: EnvironmentRead) -> DatabaseResult<Self> {
         let buf: Store = KvIntBufFresh::new(env.clone(), env.get_db(&*CHAIN_SEQUENCE)?);
->>>>>>> 8f0e3a56
         let (next_index, tx_seq, current_head) =
             fresh_reader!(env, |r| { Self::head_info(buf.store(), &r) })?;
         let persisted_head = current_head.clone();
@@ -197,14 +192,8 @@
         observability::test_run().ok();
         let test_env = test_cell_env();
         let arc = test_env.env();
-<<<<<<< HEAD
-        let dbs = arc.dbs();
-        {
-            let mut buf = ChainSequenceBuf::new(arc.clone().into(), &dbs)?;
-=======
         {
             let mut buf = ChainSequenceBuf::new(arc.clone().into())?;
->>>>>>> 8f0e3a56
             assert_eq!(buf.chain_head(), None);
             buf.put_header(
                 HeaderHash::from_raw_bytes(vec![
@@ -266,16 +255,9 @@
         let test_env = test_cell_env();
         let arc = test_env.env();
         let env = arc.guard();
-<<<<<<< HEAD
-        let dbs = arc.dbs();
-
-        {
-            let mut buf = ChainSequenceBuf::new(arc.clone().into(), &dbs)?;
-=======
 
         {
             let mut buf = ChainSequenceBuf::new(arc.clone().into())?;
->>>>>>> 8f0e3a56
             buf.put_header(
                 HeaderHash::from_raw_bytes(vec![
                     0, 0, 0, 0, 0, 0, 0, 0, 0, 0, 0, 0, 0, 0, 0, 0, 0, 0, 0, 0, 0, 0, 0, 0, 0, 0,
@@ -312,11 +294,7 @@
 
         let reader = env.reader()?;
         {
-<<<<<<< HEAD
-            let buf = ChainSequenceBuf::new(arc.clone().into(), &dbs)?;
-=======
             let buf = ChainSequenceBuf::new(arc.clone().into())?;
->>>>>>> 8f0e3a56
             assert_eq!(
                 buf.chain_head(),
                 Some(
@@ -337,11 +315,7 @@
         }
 
         {
-<<<<<<< HEAD
-            let mut buf = ChainSequenceBuf::new(arc.clone().into(), &dbs)?;
-=======
             let mut buf = ChainSequenceBuf::new(arc.clone().into())?;
->>>>>>> 8f0e3a56
             buf.put_header(
                 HeaderHash::from_raw_bytes(vec![
                     0, 0, 0, 0, 0, 0, 0, 0, 0, 0, 0, 0, 0, 0, 0, 0, 0, 0, 0, 0, 0, 0, 0, 0, 0, 0,
@@ -368,11 +342,7 @@
 
         let reader = env.reader()?;
         {
-<<<<<<< HEAD
-            let buf = ChainSequenceBuf::new(arc.clone().into(), &dbs)?;
-=======
             let buf = ChainSequenceBuf::new(arc.clone().into())?;
->>>>>>> 8f0e3a56
             assert_eq!(
                 buf.chain_head(),
                 Some(
@@ -404,13 +374,7 @@
         let (tx2, rx2) = tokio::sync::oneshot::channel();
 
         let task1 = tokio::spawn(async move {
-<<<<<<< HEAD
-            let env = arc1.guard();
-            let dbs = arc1.dbs();
-            let mut buf = ChainSequenceBuf::new(arc1.clone().into(), &dbs)?;
-=======
             let mut buf = ChainSequenceBuf::new(arc1.clone().into())?;
->>>>>>> 8f0e3a56
             buf.put_header(
                 HeaderHash::from_raw_bytes(vec![
                     0, 0, 0, 0, 0, 0, 0, 0, 0, 0, 0, 0, 0, 0, 0, 0, 0, 0, 0, 0, 0, 0, 0, 0, 0, 0,
@@ -444,13 +408,7 @@
 
         let task2 = tokio::spawn(async move {
             rx1.await.unwrap();
-<<<<<<< HEAD
-            let env = arc2.guard();
-            let dbs = arc2.dbs();
-            let mut buf = ChainSequenceBuf::new(arc2.clone().into(), &dbs)?;
-=======
             let mut buf = ChainSequenceBuf::new(arc2.clone().into())?;
->>>>>>> 8f0e3a56
             buf.put_header(
                 HeaderHash::from_raw_bytes(vec![
                     0, 0, 0, 0, 0, 0, 0, 0, 0, 0, 0, 0, 0, 0, 0, 0, 0, 0, 0, 0, 0, 0, 0, 0, 0, 0,
