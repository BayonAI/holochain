--- conflicted
+++ resolved
@@ -14,13 +14,8 @@
 
 /// Database type for IntegrationQueue
 /// Queue of ops ready to be integrated
-<<<<<<< HEAD
 pub type IntegrationQueueStore<'env> =
-    KvBuf<'env, IntegrationQueueKey, IntegrationValue, Reader<'env>>;
-=======
-pub type IntegrationQueue<'env> =
     KvBuf<'env, IntegrationQueueKey, IntegrationQueueValue, Reader<'env>>;
->>>>>>> 8b42a848
 
 /// Database type for IntegratedDhtOps
 /// [DhtOp]s that have already been integrated
