--- conflicted
+++ resolved
@@ -16,11 +16,7 @@
 use holochain_types::{
     address::{EntryAddress, HeaderAddress},
     entry::Entry,
-<<<<<<< HEAD
-    header, ChainHeader,
-=======
     header, Header,
->>>>>>> 584e4ff6
 };
 
 pub type EntryCas<'env, R> = CasBuf<'env, Entry, R>;
