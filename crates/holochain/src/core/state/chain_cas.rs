/// A convenient composition of CasBufsepresenting source chain data.
///
/// Source chain data is split into three databases: one for headers, and two
/// for public and private entries. Specifying the private_entries DB in a
/// ChainCasBuf is optional, so that if it's not supplied, the ChainCasBuf
/// will not be able to access private data. This restriction is useful when
/// using the ChainCasBuf for caching non-authored data, or for situations where
/// it is known that private entries should be protected, such as when handling
/// a get_entry request from the network.
<<<<<<< HEAD
use crate::core::state::source_chain::{
    ChainElement, ChainInvalidReason, SignedHeaderHashed, SourceChainError, SourceChainResult,
};
=======
use crate::core::state::source_chain::{ChainInvalidReason, SourceChainError, SourceChainResult};
use header::EntryVisibility;
>>>>>>> 7fb4d97e
use holo_hash::{Hashed, HeaderHash};
use holochain_state::{
    buffer::{BufferedStore, CasBuf},
    db::{
        GetDb, CACHE_CHAIN_ENTRIES, CACHE_CHAIN_HEADERS, PRIMARY_CHAIN_HEADERS,
        PRIMARY_CHAIN_PRIVATE_ENTRIES, PRIMARY_CHAIN_PUBLIC_ENTRIES,
    },
    error::{DatabaseError, DatabaseResult},
    exports::SingleStore,
    prelude::{Reader, Writer},
};
use holochain_types::{
    composite_hash::{EntryHash, HeaderAddress},
    element::{ChainElement, SignedHeaderHashed},
    entry::EntryHashed,
    Header,
};
use holochain_zome_types::entry::Entry;
use holochain_zome_types::entry_def::EntryVisibility;
use tracing::*;

/// A CasBuf with Entries for values
pub type EntryCas<'env> = CasBuf<'env, EntryHashed>;
/// A CasBuf with SignedHeaders for values
pub type HeaderCas<'env> = CasBuf<'env, SignedHeaderHashed>;

/// The representation of a chain CAS, using two or three DB references
pub struct ChainCasBuf<'env> {
    public_entries: EntryCas<'env>,
    private_entries: Option<EntryCas<'env>>,
    headers: HeaderCas<'env>,
}

impl<'env> ChainCasBuf<'env> {
    fn new(
        reader: &'env Reader<'env>,
        public_entries_store: SingleStore,
        private_entries_store: Option<SingleStore>,
        headers_store: SingleStore,
    ) -> DatabaseResult<Self> {
        let private_entries = if let Some(store) = private_entries_store {
            Some(CasBuf::new(reader, store)?)
        } else {
            None
        };
        Ok(Self {
            public_entries: CasBuf::new(reader, public_entries_store)?,
            private_entries,
            headers: CasBuf::new(reader, headers_store)?,
        })
    }

    /// Create a ChainCasBuf using the source chain databases.
    /// The `allow_private` argument allows you to specify whether private
    /// entries should be readable or writeable with this reference.
    pub fn primary(
        reader: &'env Reader<'env>,
        dbs: &impl GetDb,
        allow_private: bool,
    ) -> DatabaseResult<Self> {
        let headers = dbs.get_db(&*PRIMARY_CHAIN_HEADERS)?;
        let entries = dbs.get_db(&*PRIMARY_CHAIN_PUBLIC_ENTRIES)?;
        let private_entries = if allow_private {
            Some(dbs.get_db(&*PRIMARY_CHAIN_PRIVATE_ENTRIES)?)
        } else {
            None
        };
        Self::new(reader, entries, private_entries, headers)
    }

    /// Create a ChainCasBuf using the cache databases.
    /// There is no cache for private entries, so private entries are disallowed
    pub fn cache(reader: &'env Reader<'env>, dbs: &impl GetDb) -> DatabaseResult<Self> {
        let entries = dbs.get_db(&*CACHE_CHAIN_ENTRIES)?;
        let headers = dbs.get_db(&*CACHE_CHAIN_HEADERS)?;
        Self::new(reader, entries, None, headers)
    }

    /// Get an entry by its address
    ///
    /// First attempt to get from the public entry DB. If not present, and
    /// private DB access is specified, attempt to get as a private entry.
    pub async fn get_entry(&self, entry_hash: &EntryHash) -> DatabaseResult<Option<EntryHashed>> {
        match self.public_entries.get(entry_hash).await? {
            Some(entry) => Ok(Some(entry)),
            None => {
                if let Some(ref db) = (self).private_entries {
                    db.get(entry_hash).await
                } else {
                    Ok(None)
                }
            }
        }
    }

    pub async fn contains(&self, entry_hash: &EntryHash) -> DatabaseResult<bool> {
        self.get_entry(entry_hash).await.map(|e| e.is_some())
    }

    pub async fn get_header(
        &self,
        header_address: &HeaderAddress,
    ) -> DatabaseResult<Option<SignedHeaderHashed>> {
        Ok(self.headers.get(header_address).await?)
    }

    /// Get the Entry out of Header if it exists.
    ///
    /// If the header contains no entry data, return None
    /// If the header contains entry data:
    /// - if it is a public entry, but the entry cannot be found, return error
    /// - if it is a private entry and cannot be found, return error
    /// - if it is a private entry but the private DB is disabled, return None
    async fn get_entry_from_header(&self, header: &Header) -> SourceChainResult<Option<Entry>> {
        Ok(match header.entry_data() {
            None => None,
            Some((entry_hash, entry_type)) => {
                match entry_type.visibility() {
                    // if the header references an entry and the database is
                    // available, it better have been stored!
                    EntryVisibility::Public => {
                        Some(self.public_entries.get(entry_hash).await?.ok_or_else(|| {
                            SourceChainError::InvalidStructure(ChainInvalidReason::MissingData(
                                entry_hash.clone(),
                            ))
                        })?)
                    }
                    EntryVisibility::Private => {
                        if let Some(ref db) = self.private_entries {
                            Some(db.get(entry_hash).await?.ok_or_else(|| {
                                SourceChainError::InvalidStructure(ChainInvalidReason::MissingData(
                                    entry_hash.clone(),
                                ))
                            })?)
                        } else {
                            // If the private DB is disabled, just return None
                            None
                        }
                    }
                }
            }
        }
        .map(|e| e.into_content()))
    }

    /// given a header address return the full chain element for that address
    pub async fn get_element(
        &self,
        header_address: &HeaderAddress,
    ) -> SourceChainResult<Option<ChainElement>> {
        if let Some(signed_header) = self.get_header(header_address).await? {
            let maybe_entry = self.get_entry_from_header(signed_header.header()).await?;
            Ok(Some(ChainElement::new(signed_header, maybe_entry)))
        } else {
            Ok(None)
        }
    }

    /// Puts a signed header and optional entry onto the CAS.
    /// N.B. this code assumes that the header and entry have been validated
    pub fn put(
        &mut self,
        signed_header: SignedHeaderHashed,
        maybe_entry: Option<EntryHashed>,
    ) -> DatabaseResult<()> {
        if let Some(entry) = maybe_entry {
            if let Some((_, entry_type)) = signed_header.header().entry_data() {
                match entry_type.visibility() {
                    EntryVisibility::Public => self.public_entries.put(entry),
                    EntryVisibility::Private => {
                        if let Some(db) = self.private_entries.as_mut() {
                            db.put(entry);
                        } else {
                            error!("Attempted ChainCasBuf::put on a private entry with a disabled private DB: {}", entry.as_hash());
                        }
                    }
                }
            } else {
                unreachable!(
                    "Attempting to put an entry, but the header has no entry_type. Header hash: {}",
                    signed_header.header_address()
                );
            }
        }

        self.headers.put(signed_header);
        Ok(())
    }

    pub fn delete(&mut self, header_hash: HeaderHash, entry_hash: EntryHash) {
        self.headers.delete(header_hash);
        if let Some(db) = self.private_entries.as_mut() {
            db.delete(entry_hash.clone())
        }
        self.public_entries.delete(entry_hash);
    }

    pub fn headers(&self) -> &HeaderCas<'env> {
        &self.headers
    }

    pub fn public_entries(&self) -> &EntryCas<'env> {
        &self.public_entries
    }

    pub fn private_entries(&self) -> Option<&EntryCas<'env>> {
        self.private_entries.as_ref()
    }
}

impl<'env> BufferedStore<'env> for ChainCasBuf<'env> {
    type Error = DatabaseError;

    fn flush_to_txn(self, writer: &'env mut Writer) -> DatabaseResult<()> {
        self.public_entries.flush_to_txn(writer)?;
        if let Some(db) = self.private_entries {
            db.flush_to_txn(writer)?
        };
        self.headers.flush_to_txn(writer)?;
        Ok(())
    }
}

#[cfg(test)]
mod tests {

    use super::ChainCasBuf;
    use crate::test_utils::fake_unique_element;
    use holo_hash::*;
    use holochain_keystore::test_keystore::spawn_test_keystore;
    use holochain_keystore::AgentPubKeyExt;
    use holochain_state::{prelude::*, test_utils::test_cell_env};
    use holochain_zome_types::entry_def::EntryVisibility;

    #[tokio::test(threaded_scheduler)]
    async fn can_write_private_entry_when_enabled() -> anyhow::Result<()> {
        let keystore = spawn_test_keystore(Vec::new()).await?;
        let arc = test_cell_env();
        let env = arc.guard().await;

        let agent_key = AgentPubKey::new_from_pure_entropy(&keystore).await?;
        let (header_pub, entry_pub) =
            fake_unique_element(&keystore, agent_key.clone(), EntryVisibility::Public).await?;
        let (header_priv, entry_priv) =
            fake_unique_element(&keystore, agent_key.clone(), EntryVisibility::Private).await?;

        // write one public-entry header and one private-entry header
        env.with_commit(|txn| {
            let reader = env.reader()?;
            let mut store = ChainCasBuf::primary(&reader, &env, true)?;
            store.put(header_pub, Some(entry_pub.clone()))?;
            store.put(header_priv, Some(entry_priv.clone()))?;
            store.flush_to_txn(txn)
        })?;

        // Can retrieve both entries when private entries are enabled
        {
            let reader = env.reader()?;
            let store = ChainCasBuf::primary(&reader, &env, true)?;
            assert_eq!(
                store.get_entry(entry_pub.as_hash()).await,
                Ok(Some(entry_pub.clone()))
            );
            assert_eq!(
                store.get_entry(entry_priv.as_hash()).await,
                Ok(Some(entry_priv.clone()))
            );
        }

        // Cannot retrieve private entry when disabled
        {
            let reader = env.reader()?;
            let store = ChainCasBuf::primary(&reader, &env, false)?;
            assert_eq!(
                store.get_entry(entry_pub.as_hash()).await,
                Ok(Some(entry_pub.clone()))
            );
            assert_eq!(store.get_entry(entry_priv.as_hash()).await, Ok(None));
        }

        Ok(())
    }

    #[tokio::test(threaded_scheduler)]
    async fn cannot_write_private_entry_when_disabled() -> anyhow::Result<()> {
        let keystore = spawn_test_keystore(Vec::new()).await?;
        let arc = test_cell_env();
        let env = arc.guard().await;

        let agent_key = AgentPubKey::new_from_pure_entropy(&keystore).await?;
        let (header_pub, entry_pub) =
            fake_unique_element(&keystore, agent_key.clone(), EntryVisibility::Public).await?;
        let (header_priv, entry_priv) =
            fake_unique_element(&keystore, agent_key.clone(), EntryVisibility::Private).await?;

        // write one public-entry header and one private-entry header (which will be a noop)
        env.with_commit(|txn| {
            let reader = env.reader()?;
            let mut store = ChainCasBuf::primary(&reader, &env, false)?;
            store.put(header_pub, Some(entry_pub.clone()))?;
            store.put(header_priv, Some(entry_priv.clone()))?;
            store.flush_to_txn(txn)
        })?;

        // Can retrieve both entries when private entries are enabled
        {
            let reader = env.reader()?;
            let store = ChainCasBuf::primary(&reader, &env, true)?;
            assert_eq!(
                store.get_entry(entry_pub.as_hash()).await,
                Ok(Some(entry_pub.clone()))
            );
            assert_eq!(store.get_entry(entry_priv.as_hash()).await, Ok(None));
        }

        // Cannot retrieve private entry when disabled
        {
            let reader = env.reader()?;
            let store = ChainCasBuf::primary(&reader, &env, false)?;
            assert_eq!(
                store.get_entry(entry_pub.as_hash()).await,
                Ok(Some(entry_pub))
            );
            assert_eq!(store.get_entry(entry_priv.as_hash()).await, Ok(None));
        }

        Ok(())
    }
}<|MERGE_RESOLUTION|>--- conflicted
+++ resolved
@@ -7,14 +7,7 @@
 /// using the ChainCasBuf for caching non-authored data, or for situations where
 /// it is known that private entries should be protected, such as when handling
 /// a get_entry request from the network.
-<<<<<<< HEAD
-use crate::core::state::source_chain::{
-    ChainElement, ChainInvalidReason, SignedHeaderHashed, SourceChainError, SourceChainResult,
-};
-=======
 use crate::core::state::source_chain::{ChainInvalidReason, SourceChainError, SourceChainResult};
-use header::EntryVisibility;
->>>>>>> 7fb4d97e
 use holo_hash::{Hashed, HeaderHash};
 use holochain_state::{
     buffer::{BufferedStore, CasBuf},
