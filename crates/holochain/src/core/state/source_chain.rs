--- conflicted
+++ resolved
@@ -5,15 +5,10 @@
 
 use holo_hash::*;
 use holochain_keystore::Signature;
-<<<<<<< HEAD
-use holochain_state::{error::DatabaseResult, prelude::*};
-=======
 use holochain_state::{
-    db::DbManager,
     error::DatabaseResult,
-    prelude::{Readable, Reader},
+    prelude::{Readable, Reader}, db::GetDb,
 };
->>>>>>> 96938b3a
 use holochain_types::{address::HeaderAddress, entry::Entry, prelude::*, Header};
 use shrinkwraprs::Shrinkwrap;
 
@@ -41,7 +36,7 @@
     pub fn chain_head(&self) -> SourceChainResult<&HeaderAddress> {
         self.0.chain_head().ok_or(SourceChainError::ChainEmpty)
     }
-    pub fn new(reader: &'env R, dbs: &'env impl GetDb) -> DatabaseResult<Self> {
+    pub fn new(reader: &'env R, dbs: &impl GetDb) -> DatabaseResult<Self> {
         Ok(SourceChainBuf::new(reader, dbs)?.into())
     }
 
