--- conflicted
+++ resolved
@@ -4,10 +4,7 @@
     error::WorkflowResult,
     integrate_dht_ops_workflow::{integrate_single_data, integrate_single_metadata},
     produce_dht_ops_workflow::dht_op_light::error::DhtOpConvertResult,
-<<<<<<< HEAD
-=======
     sys_validation_workflow::counterfeit_check,
->>>>>>> 966ab3a6
 };
 use crate::core::{
     queue_consumer::TriggerSender,
@@ -18,7 +15,6 @@
         validation_db::{ValidationLimboStatus, ValidationLimboStore, ValidationLimboValue},
         workspace::{Workspace, WorkspaceResult},
     },
-    validation::PendingDependencies,
 };
 use holo_hash::DhtOpHash;
 use holochain_state::{
