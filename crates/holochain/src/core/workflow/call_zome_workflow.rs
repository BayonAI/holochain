--- conflicted
+++ resolved
@@ -2,7 +2,7 @@
     app_validation_workflow,
     error::{WorkflowError, WorkflowResult},
 };
-use crate::core::ribosome::{error::RibosomeError, ZomesToInvoke};
+use crate::core::ribosome::error::RibosomeError;
 use crate::core::ribosome::{error::RibosomeResult, RibosomeT, ZomeCallHostAccess};
 use crate::core::state::source_chain::SourceChainError;
 use crate::core::state::workspace::Workspace;
@@ -25,7 +25,7 @@
 use holochain_zome_types::entry::GetOptions;
 use holochain_zome_types::header::Header;
 use holochain_zome_types::ZomeCallResponse;
-use std::{convert::TryInto, sync::Arc};
+use std::sync::Arc;
 use tracing::instrument;
 
 pub mod call_zome_workspace_lock;
@@ -219,49 +219,17 @@
                         network.clone(),
                     )?,
                 ),
-                Header::Create(_) | Header::Update(_) | Header::Delete(_) => {
-<<<<<<< HEAD
-                    let element = Arc::new(chain_element);
-                    Either::Right(app_validation_workflow::run_validation_callback(
-                        ZomesToInvoke::One(zome_name.clone()),
-                        element,
-                        todo!("Get the app validation package"),
+                Header::Create(_) | Header::Update(_) | Header::Delete(_) => Either::Right(
+                    app_validation_workflow::run_validation_callback_direct(
+                        zome_name.clone(),
+                        chain_element,
                         &ribosome,
                         workspace_lock.clone(),
                         network.clone(),
-                    )?)
-=======
-                    // Get the entry def id for this element
-                    let entry_def_id = {
-                        let mut workspace = workspace_lock.write().await;
-                        let cascade = workspace.cascade(network.clone());
-                        app_validation_workflow::get_associated_entry_def_id(
-                            &chain_element,
-                            ribosome.dna_file(),
-                            &conductor_api,
-                            cascade,
-                        )
-                        .await
-                    };
-
-                    // Getting the entry def id can result in awaiting deps outcome
-                    // so this needs to be handled here
-                    match entry_def_id {
-                        Ok(entry_def_id) => {
-                            let element = Arc::new(chain_element);
-                            Either::Right(app_validation_workflow::run_validation_callback(
-                                ZomesToInvoke::One(zome_name.clone()),
-                                element,
-                                entry_def_id,
-                                &ribosome,
-                                workspace_lock.clone(),
-                                network.clone(),
-                            )?)
-                        }
-                        Err(outcome) => Either::Right(outcome.try_into()?),
-                    }
->>>>>>> 2e7dbedb
-                }
+                        &conductor_api,
+                    )
+                    .await?,
+                ),
             };
             match outcome {
                 Either::Left(outcome) => match outcome {
