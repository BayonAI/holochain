use super::error::{WorkflowError, WorkflowResult};
use crate::core::ribosome::error::RibosomeError;
use crate::core::ribosome::guest_callback::validate::ValidateInvocation;
use crate::core::ribosome::guest_callback::validate::{ValidateHostAccess, ValidateResult};
use crate::core::ribosome::guest_callback::validate_link_add::ValidateLinkAddHostAccess;
use crate::core::ribosome::guest_callback::validate_link_add::ValidateLinkAddInvocation;
use crate::core::ribosome::guest_callback::validate_link_add::ValidateLinkAddResult;
use crate::core::ribosome::ZomeCallInvocation;
use crate::core::ribosome::ZomeCallInvocationResponse;
use crate::core::ribosome::{error::RibosomeResult, RibosomeT, ZomeCallHostAccess};
use crate::core::state::source_chain::SourceChainError;
use crate::core::state::workspace::Workspace;
use crate::core::{
    queue_consumer::{OneshotWriter, TriggerSender},
    state::{
        cascade::Cascade, element_buf::ElementBuf, metadata::MetadataBuf,
        source_chain::SourceChain, workspace::WorkspaceResult,
    },
    sys_validate_element,
};
use fallible_iterator::FallibleIterator;
use holo_hash::AnyDhtHash;
use holochain_keystore::KeystoreSender;
use holochain_p2p::HolochainP2pCell;
use holochain_state::prelude::*;
use holochain_types::element::Element;
use holochain_zome_types::entry::GetOptions;
use holochain_zome_types::header::Header;
use std::sync::Arc;
use tracing::instrument;
use tracing::*;
use unsafe_call_zome_workspace::UnsafeCallZomeWorkspace;

pub mod unsafe_call_zome_workspace;

/// Placeholder for the return value of a zome invocation
/// TODO: do we want this to be the same as ZomeCallInvocationRESPONSE?
pub type ZomeCallInvocationResult = RibosomeResult<ZomeCallInvocationResponse>;

#[derive(Debug)]
pub struct CallZomeWorkflowArgs<Ribosome: RibosomeT> {
    pub ribosome: Ribosome,
    pub invocation: ZomeCallInvocation,
}

#[instrument(skip(workspace, network, keystore, writer, args, trigger_produce_dht_ops))]
pub async fn call_zome_workflow<'env, Ribosome: RibosomeT>(
    mut workspace: CallZomeWorkspace,
    network: HolochainP2pCell,
    keystore: KeystoreSender,
    writer: OneshotWriter,
    args: CallZomeWorkflowArgs<Ribosome>,
    mut trigger_produce_dht_ops: TriggerSender,
) -> WorkflowResult<ZomeCallInvocationResult> {
    let result = call_zome_workflow_inner(&mut workspace, network, keystore, args).await?;

    // --- END OF WORKFLOW, BEGIN FINISHER BOILERPLATE ---

    // commit the workspace
    writer
        .with_writer(|writer| Ok(workspace.flush_to_txn(writer)?))
        .await?;

    trigger_produce_dht_ops.trigger();

    Ok(result)
}

async fn call_zome_workflow_inner<'env, Ribosome: RibosomeT>(
    workspace: &mut CallZomeWorkspace,
    network: HolochainP2pCell,
    keystore: KeystoreSender,
    args: CallZomeWorkflowArgs<Ribosome>,
) -> WorkflowResult<ZomeCallInvocationResult> {
    let CallZomeWorkflowArgs {
        ribosome,
        invocation,
    } = args;

    let zome_name = invocation.zome_name.clone();

    // Get the current head
    let chain_head_start = workspace.source_chain.chain_head()?.clone();

    let agent_key = invocation.provenance.clone();

    tracing::trace!(line = line!());
    // Create the unsafe sourcechain for use with wasm closure
    let result = {
        let (_g, raw_workspace) = UnsafeCallZomeWorkspace::from_mut(workspace);
        let host_access = ZomeCallHostAccess::new(raw_workspace, keystore, network.clone());
        ribosome.call_zome_function(host_access, invocation)
    };
    tracing::trace!(line = line!());

    // Get the new head
    let chain_head_end = workspace.source_chain.chain_head()?;

    // collect all the elements we need to validate in wasm
    let mut to_app_validate: Vec<Element> = vec![];

    // Has there been changes?
    if chain_head_start != *chain_head_end {
        // get the changes
        let mut new_headers = workspace
            .source_chain
            .iter_back()
            .scan(None, |current_header, element| {
                let my_header = current_header.clone();
                *current_header = element.header().prev_header().cloned();
                let r = match my_header {
                    Some(current_header) if current_header == chain_head_start => None,
                    _ => Some(element),
                };
                Ok(r)
            })
            .map_err(WorkflowError::from);

        while let Some(header) = new_headers.next()? {
            let chain_element = workspace
                .source_chain
                .get_element(header.header_address())
                .await?;
            let prev_chain_element = match chain_element {
                Some(ref c) => match c.header().prev_header() {
                    Some(h) => workspace.source_chain.get_element(&h).await?,
                    None => None,
                },
                None => None,
            };
            if let Some(ref chain_element) = chain_element {
                sys_validate_element(&agent_key, chain_element, prev_chain_element.as_ref())
                    .await?;
                to_app_validate.push(chain_element.to_owned());
            }
        }
    }

    let mut cascade = workspace.cascade(network);
    for chain_element in to_app_validate {
        match chain_element.header() {
            // @todo have app validate in its own workflow
            Header::LinkAdd(link_add) => {
                let validate: ValidateLinkAddResult = ribosome.run_validate_link_add(
                    ValidateLinkAddHostAccess,
                    ValidateLinkAddInvocation {
                        zome_name: zome_name.clone(),
                        base: Arc::new({
                            let base_address: AnyDhtHash = link_add.base_address.clone().into();
                            #[allow(clippy::eval_order_dependence)]
                            cascade
                                .dht_get(base_address.clone(), GetOptions.into())
                                .await
                                .map_err(|e| RibosomeError::from(e))?
                                .ok_or_else(|| RibosomeError::ElementDeps(base_address.clone()))?
                                .entry()
                                .as_option()
                                .ok_or_else(|| RibosomeError::ElementDeps(base_address.clone()))?
                                .to_owned()
                        }),
                        target: Arc::new({
                            let target_address: AnyDhtHash = link_add.target_address.clone().into();
                            #[allow(clippy::eval_order_dependence)]
                            cascade
                                .dht_get(target_address.clone(), GetOptions.into())
                                .await
                                .map_err(|e| RibosomeError::from(e))?
                                .ok_or_else(|| RibosomeError::ElementDeps(target_address.clone()))?
                                .entry()
                                .as_option()
                                .ok_or_else(|| RibosomeError::ElementDeps(target_address.clone()))?
                                .to_owned()
                        }),
                        link_add: Arc::new(link_add.to_owned()),
                    },
                )?;
                match validate {
                    ValidateLinkAddResult::Valid => {}
                    ValidateLinkAddResult::Invalid(reason) => {
                        Err(SourceChainError::InvalidLinkAdd(reason))?
                    }
                }
            }
            _ => {}
        }

        match chain_element.entry() {
            holochain_types::element::ElementEntry::Present(entry) => {
                let validate: ValidateResult = ribosome.run_validate(
                    ValidateHostAccess,
                    ValidateInvocation {
                        zome_name: zome_name.clone(),
                        entry: Arc::new(entry.clone()),
                    },
                )?;
                match validate {
                    ValidateResult::Valid => {}
                    // when the wasm is being called directly in a zome invocation any
                    // state other than valid is not allowed for new entries
                    // e.g. we require that all dependencies are met when committing an
                    // entry to a local source chain
                    // this is different to the case where we are validating data coming in
                    // from the network where unmet dependencies would need to be
                    // rescheduled to attempt later due to partitions etc.
                    ValidateResult::Invalid(reason) => {
                        Err(SourceChainError::InvalidCommit(reason))?
                    }
                    ValidateResult::UnresolvedDependencies(hashes) => {
                        Err(SourceChainError::InvalidCommit(format!("{:?}", hashes)))?
                    }
                }
            }
            // if there is no entry this is a noop
            _ => {}
        }
    }

    Ok(result)
}

pub struct CallZomeWorkspace {
    pub source_chain: SourceChain,
    pub meta: MetadataBuf,
    pub cache_cas: ElementBuf,
    pub cache_meta: MetadataBuf,
}

impl<'a> CallZomeWorkspace {
    pub async fn new(env: EnvironmentRead, dbs: &impl GetDb) -> WorkspaceResult<Self> {
        let source_chain = SourceChain::new(env.clone(), dbs).await?;
        let cache_cas = ElementBuf::cache(env.clone(), dbs)?;
        let meta = MetadataBuf::vault(env.clone(), dbs)?;
        let cache_meta = MetadataBuf::cache(env.clone(), dbs)?;

        Ok(CallZomeWorkspace {
            source_chain,
            meta,
            cache_cas,
            cache_meta,
        })
    }

    pub fn cascade(&'a mut self, network: HolochainP2pCell) -> Cascade<'a> {
        Cascade::new(
            self.source_chain.env().clone(),
            &self.source_chain.elements(),
            &self.meta,
            &mut self.cache_cas,
            &mut self.cache_meta,
            network,
        )
    }
}

impl Workspace for CallZomeWorkspace {
    fn flush_to_txn(self, writer: &mut Writer) -> WorkspaceResult<()> {
        self.source_chain.into_inner().flush_to_txn(writer)?;
        self.meta.flush_to_txn(writer)?;
        self.cache_cas.flush_to_txn(writer)?;
        self.cache_meta.flush_to_txn(writer)?;
        Ok(())
    }
}

#[cfg(test)]
pub mod tests {
    use super::*;
    use crate::core::{
        ribosome::MockRibosomeT,
        workflow::{error::WorkflowError, genesis_workflow::tests::fake_genesis},
    };
    use crate::fixt::KeystoreSenderFixturator;
    use fixt::prelude::*;
    use holochain_p2p::HolochainP2pCellFixturator;
    use holochain_serialized_bytes::prelude::*;
    use holochain_state::{env::ReadManager, test_utils::test_cell_env};
    use holochain_types::{observability, test_utils::fake_agent_pubkey_1};
    use holochain_wasm_test_utils::TestWasm;
    use holochain_zome_types::entry::Entry;
    use holochain_zome_types::GuestOutput;
    use holochain_zome_types::HostInput;
    use matches::assert_matches;

    #[derive(Debug, serde::Serialize, serde::Deserialize, SerializedBytes)]
    struct Payload {
        a: u32,
    }

    async fn run_call_zome<'env, Ribosome: RibosomeT + Send + Sync + 'env>(
        workspace: &mut CallZomeWorkspace,
        ribosome: Ribosome,
        invocation: ZomeCallInvocation,
    ) -> WorkflowResult<ZomeCallInvocationResult> {
        let keystore = fixt!(KeystoreSender);
        let network = fixt!(HolochainP2pCell);
        let args = CallZomeWorkflowArgs {
            invocation,
            ribosome,
        };
        call_zome_workflow_inner(workspace, network, keystore, args).await
    }

    // 1.  Check if there is a Capability token secret in the parameters.
    // If there isn't and the function to be called isn't public,
    // we stop the process and return an error. MVT
    // TODO: B-01553: Finish this test when capabilities land
    #[ignore]
    #[allow(unused_variables, unreachable_code)]
    #[tokio::test]
    async fn private_zome_call() {
        let env = test_cell_env();
        let dbs = env.dbs().await;
        let env_ref = env.guard().await;
        let reader = env_ref.reader().unwrap();
        let workspace = CallZomeWorkspace::new(env.clone().into(), &dbs)
            .await
            .unwrap();
        let ribosome = MockRibosomeT::new();
        // FIXME: CAP: Set this function to private
        let invocation = crate::core::ribosome::ZomeCallInvocationFixturator::new(
            crate::core::ribosome::NamedInvocation(
                holochain_types::fixt::CellIdFixturator::new(fixt::Unpredictable)
                    .next()
                    .unwrap(),
                TestWasm::Foo.into(),
                "fun_times".into(),
                HostInput::new(Payload { a: 1 }.try_into().unwrap()),
            ),
        )
        .next()
        .unwrap();
        invocation.cap = todo!("Make secret cap token");
        let error = run_call_zome(&mut workspace, ribosome, invocation)
            .await
            .unwrap_err();
        assert_matches!(error, WorkflowError::CapabilityMissing);
    }

    // TODO: B-01553: Finish these tests when capabilities land
    // 1.1 If there is a secret, we look up our private CAS and see if it matches any secret for a
    // Capability Grant entry that we have stored. If it does, check that this Capability Grant is
    //not revoked and actually grants permissions to call the ZomeFn that is being called. (MVI)

    // 1.2 Check if the Capability Grant has assignees=None (means this Capability is transferable).
    // If it has assignees=Vec<Address> (means this Capability is on Assigned mode, check that the
    // provenance's agent key is in that assignees. (MVI)

    // 1.3 If the CapabiltyGrant has pre-filled parameters, check that the ui is passing exactly the
    // parameters needed and no more to complete the call. (MVI)

    // 2. Set Context (Cascading Cursor w/ Pre-flight chain extension) MVT

    // 3. Invoke WASM (w/ Cursor) MVM
    // WASM receives external call handles:
    // (gets & commits via cascading cursor, crypto functions & bridge calls via conductor,
    // send via network function call for send direct message)

    // There is no test for `3.` only that it compiles

    // 4. When the WASM code execution finishes, If workspace has new chain entries:
    // 4.1. Call system validation of list of entries and headers: (MVI)
    // - Check entry hash
    // - Check header hash
    // - Check header signature
    // - Check header timestamp is later than previous timestamp
    // - Check entry content matches entry schema
    //   Depending on the type of the commit, validate all possible validations for the
    //   DHT Op that would be produced by it

    // TODO: B-01100 Make sure this test is in the right place when SysValidation complete
    // so we aren't duplicating the unit test inside sys val.
    #[ignore]
    #[tokio::test]
    async fn calls_system_validation<'a>() {
        observability::test_run().ok();
        let env = test_cell_env();
        let dbs = env.dbs().await;
<<<<<<< HEAD

=======
>>>>>>> 80957390
        let mut workspace = CallZomeWorkspace::new(env.clone().into(), &dbs)
            .await
            .unwrap();

        // Genesis
        fake_genesis(&mut workspace.source_chain).await.unwrap();

        let agent_pubkey = fake_agent_pubkey_1();
        let _agent_entry = Entry::Agent(agent_pubkey.clone().into());
        let mut ribosome = MockRibosomeT::new();
        // Call zome mock that it writes to source chain
        ribosome
            .expect_call_zome_function()
            .returning(move |_workspace, _invocation| {
                let x = SerializedBytes::try_from(Payload { a: 3 }).unwrap();
                Ok(ZomeCallInvocationResponse::ZomeApiFn(GuestOutput::new(x)))
            });

        let invocation = crate::core::ribosome::ZomeCallInvocationFixturator::new(
            crate::core::ribosome::NamedInvocation(
                holochain_types::fixt::CellIdFixturator::new(fixt::Unpredictable)
                    .next()
                    .unwrap(),
                TestWasm::Foo.into(),
                "fun_times".into(),
                HostInput::new(Payload { a: 1 }.try_into().unwrap()),
            ),
        )
        .next()
        .unwrap();
        // IDEA: Mock the system validation and check it's called
        /* This is one way to test the correctness of the calls to sys val
        let mut sys_val = MockSystemValidation::new();
        sys_val
            .expect_check_entry_hash()
            .times(1)
            .returning(|_entry_hash| Ok(()));
        */

        let _result = run_call_zome(&mut workspace, ribosome, invocation)
            .await
            .unwrap();
    }

    // 4.2. Call app validation of list of entries and headers: (MVI)
    // - Call validate_set_of_entries_and_headers (any necessary get
    //   results where we receive None / Timeout on retrieving validation dependencies, should produce error/fail)
    // TODO: B-01093: Finish when app val lands
    #[ignore]
    #[tokio::test]
    async fn calls_app_validation() {
        let env = test_cell_env();
        let dbs = env.dbs().await;
<<<<<<< HEAD

=======
>>>>>>> 80957390
        let mut workspace = CallZomeWorkspace::new(env.clone().into(), &dbs)
            .await
            .unwrap();
        let ribosome = MockRibosomeT::new();
        let invocation = crate::core::ribosome::ZomeCallInvocationFixturator::new(
            crate::core::ribosome::NamedInvocation(
                holochain_types::fixt::CellIdFixturator::new(fixt::Unpredictable)
                    .next()
                    .unwrap(),
                TestWasm::Foo.into(),
                "fun_times".into(),
                HostInput::new(Payload { a: 1 }.try_into().unwrap()),
            ),
        )
        .next()
        .unwrap();
        // TODO: B-01093: Mock the app validation and check it's called
        // TODO: B-01093: How can I pass a app validation into this?
        // These are just static calls
        let _result = run_call_zome(&mut workspace, ribosome, invocation)
            .await
            .unwrap();
    }

    // 4.3. Write output results via SC gatekeeper (wrap in transaction): (MVI)
    // This is handled by the workflow runner however I should test that
    // we can create outputs
    #[ignore]
    #[tokio::test]
    async fn creates_outputs() {
        let env = test_cell_env();
        let dbs = env.dbs().await;
<<<<<<< HEAD

=======
>>>>>>> 80957390
        let mut workspace = CallZomeWorkspace::new(env.clone().into(), &dbs)
            .await
            .unwrap();
        let ribosome = MockRibosomeT::new();
        // TODO: Make this mock return an output
        let invocation = crate::core::ribosome::ZomeCallInvocationFixturator::new(
            crate::core::ribosome::NamedInvocation(
                holochain_types::fixt::CellIdFixturator::new(fixt::Unpredictable)
                    .next()
                    .unwrap(),
                TestWasm::Foo.into(),
                "fun_times".into(),
                HostInput::new(Payload { a: 1 }.try_into().unwrap()),
            ),
        )
        .next()
        .unwrap();
        let _result = run_call_zome(&mut workspace, ribosome, invocation)
            .await
            .unwrap();
        // TODO: Check the workspace has changes
    }
}<|MERGE_RESOLUTION|>--- conflicted
+++ resolved
@@ -375,10 +375,6 @@
         observability::test_run().ok();
         let env = test_cell_env();
         let dbs = env.dbs().await;
-<<<<<<< HEAD
-
-=======
->>>>>>> 80957390
         let mut workspace = CallZomeWorkspace::new(env.clone().into(), &dbs)
             .await
             .unwrap();
@@ -432,10 +428,6 @@
     async fn calls_app_validation() {
         let env = test_cell_env();
         let dbs = env.dbs().await;
-<<<<<<< HEAD
-
-=======
->>>>>>> 80957390
         let mut workspace = CallZomeWorkspace::new(env.clone().into(), &dbs)
             .await
             .unwrap();
@@ -468,10 +460,6 @@
     async fn creates_outputs() {
         let env = test_cell_env();
         let dbs = env.dbs().await;
-<<<<<<< HEAD
-
-=======
->>>>>>> 80957390
         let mut workspace = CallZomeWorkspace::new(env.clone().into(), &dbs)
             .await
             .unwrap();
