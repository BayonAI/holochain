//! The workflow and queue consumer for sys validation

use super::{
    error::WorkflowResult,
    integrate_dht_ops_workflow::{
        disintegrate_single_data, disintegrate_single_metadata, integrate_single_data,
        integrate_single_metadata,
    },
    produce_dht_ops_workflow::dht_op_light::light_to_op,
    sys_validation_workflow::types::DepType,
};
use crate::core::{
    queue_consumer::{OneshotWriter, TriggerSender, WorkComplete},
    state::{
        dht_op_integration::{IntegratedDhtOpsStore, IntegrationLimboStore, IntegrationLimboValue},
        element_buf::ElementBuf,
        metadata::MetadataBuf,
        validation_db::{ValidationLimboStatus, ValidationLimboStore, ValidationLimboValue},
        workspace::{Workspace, WorkspaceResult},
    },
};
use fallible_iterator::FallibleIterator;
use holo_hash::DhtOpHash;
use holochain_state::{
    buffer::{BufferedStore, KvBufFresh},
    db::{INTEGRATED_DHT_OPS, INTEGRATION_LIMBO},
    error::DatabaseResult,
    fresh_reader,
    prelude::*,
};
use holochain_types::{dht_op::DhtOp, validate::ValidationStatus, Timestamp};
use tracing::*;

#[instrument(skip(workspace, writer, trigger_integration))]
pub async fn app_validation_workflow(
    mut workspace: AppValidationWorkspace,
    writer: OneshotWriter,
    trigger_integration: &mut TriggerSender,
) -> WorkflowResult<WorkComplete> {
    warn!("unimplemented passthrough");

    let complete = app_validation_workflow_inner(&mut workspace).await?;
    // --- END OF WORKFLOW, BEGIN FINISHER BOILERPLATE ---

    // commit the workspace
    writer.with_writer(|writer| Ok(workspace.flush_to_txn(writer)?))?;

    // trigger other workflows
    trigger_integration.trigger();

    Ok(complete)
}
async fn app_validation_workflow_inner(
    workspace: &mut AppValidationWorkspace,
) -> WorkflowResult<WorkComplete> {
    let env = workspace.validation_limbo.env().clone();
    let (ops, mut awaiting_ops): (Vec<ValidationLimboValue>, Vec<ValidationLimboValue>) =
        fresh_reader!(env, |r| workspace
            .validation_limbo
            .drain_iter_filter(&r, |(_, vlv)| {
                match vlv.status {
                    // We only want sys validated or awaiting app dependency ops
                    ValidationLimboStatus::SysValidated
                    | ValidationLimboStatus::AwaitingAppDeps(_)
                    | ValidationLimboStatus::AwaitingProof => Ok(true),
                    ValidationLimboStatus::Pending | ValidationLimboStatus::AwaitingSysDeps(_) => {
                        Ok(false)
                    }
                }
            })?
            // Partition awaiting proof into a separate vec
            .partition(|vlv| match vlv.status {
                ValidationLimboStatus::AwaitingProof => Ok(false),
                _ => Ok(true),
            }))?;
    debug!(?ops, ?awaiting_ops);
    for mut vlv in ops {
        match &vlv.status {
            ValidationLimboStatus::AwaitingAppDeps(_) => {
                let op = light_to_op(vlv.op.clone(), &workspace.element_pending).await?;
                let hash = DhtOpHash::with_data(&op).await;
                workspace.to_val_limbo(hash, vlv).await?;
            }
            ValidationLimboStatus::SysValidated => {
                if vlv.awaiting_proof.awaiting_proof() {
                    vlv.status = ValidationLimboStatus::AwaitingProof;
                    awaiting_ops.push(vlv);
                } else {
                    let op = light_to_op(vlv.op.clone(), &workspace.element_pending).await?;
                    let hash = DhtOpHash::with_data(&op).await;
                    let iv = IntegrationLimboValue {
                        validation_status: ValidationStatus::Valid,
                        op: vlv.op,
                    };
                    workspace.to_int_limbo(hash, iv, op).await?;
                }
            }
            _ => unreachable!("Should not contain any other status"),
        }
    }
    fn check_dep_status(
        dep: &DhtOpHash,
        workspace: &AppValidationWorkspace,
    ) -> DatabaseResult<Option<ValidationStatus>> {
        let ilv = workspace.integration_limbo.get(dep)?;
        if let Some(ilv) = ilv {
            return Ok(Some(ilv.validation_status));
        }
        let iv = workspace.integrated_dht_ops.get(dep)?;
        if let Some(iv) = iv {
            return Ok(Some(iv.validation_status));
        }
        return Ok(None);
    }
    // Check awaiting proof that might be able to be progressed now.
    // Including any awaiting proof from this run.
    'op_loop: for mut vlv in awaiting_ops {
        let mut still_awaiting = Vec::new();
        for dep in vlv.awaiting_proof.deps.drain(..) {
            match check_dep_status(dep.as_ref(), &workspace)? {
                Some(status) => {
                    match status {
                        ValidationStatus::Valid => {
                            // Discarding dep because we have proof it's integrated and valid
                        }
                        ValidationStatus::Rejected | ValidationStatus::Abandoned => {
                            match dep {
                                DepType::Fixed(_) => {
                                    // Mark this op as invalid and integrate it.
                                    // There is no reason to check the other deps as it is rejected.
                                    let op =
                                        light_to_op(vlv.op.clone(), &workspace.element_pending)
                                            .await?;
                                    let hash = DhtOpHash::with_data(&op).await;
                                    let iv = IntegrationLimboValue {
                                        validation_status: status,
                                        op: vlv.op,
                                    };
                                    workspace.to_int_limbo(hash, iv, op).await?;

                                    // Continue to the next op
                                    continue 'op_loop;
                                }
                                DepType::Any(_) => {
                                    // The dependency is any element with for an entry
                                    // So we can't say that it is invalid because there could
                                    // always be a valid entry.
                                    // TODO: Correctness: This probably has consequences beyond this
                                    // pr that we should come back to
                                }
                            }
                        }
                    }
                }
                None => {
                    // Dep is still not integrated so keep waiting
                    still_awaiting.push(dep);
                }
            }
        }
        let op = light_to_op(vlv.op.clone(), &workspace.element_pending).await?;
        let hash = DhtOpHash::with_data(&op).await;
        if still_awaiting.len() > 0 {
            vlv.awaiting_proof.deps = still_awaiting;
            workspace.to_val_limbo(hash, vlv).await?;
        } else {
            let iv = IntegrationLimboValue {
                validation_status: ValidationStatus::Valid,
                op: vlv.op,
            };
            workspace.to_int_limbo(hash, iv, op).await?;
        }
    }
    Ok(WorkComplete::Complete)
}

pub struct AppValidationWorkspace {
    pub integrated_dht_ops: IntegratedDhtOpsStore,
    pub integration_limbo: IntegrationLimboStore,
    pub validation_limbo: ValidationLimboStore,
    // Integrated data
    pub element_vault: ElementBuf,
    pub meta_vault: MetadataBuf,
    // Data pending validation
    pub element_pending: ElementBuf<PendingPrefix>,
    pub meta_pending: MetadataBuf<PendingPrefix>,
    // Data that has progressed past validation and is pending Integration
    pub element_judged: ElementBuf<JudgedPrefix>,
    pub meta_judged: MetadataBuf<JudgedPrefix>,
    // Cached data
    pub element_cache: ElementBuf,
    pub meta_cache: MetadataBuf,
}

impl AppValidationWorkspace {
<<<<<<< HEAD
    pub fn new(env: EnvironmentRead, dbs: &impl GetDb) -> WorkspaceResult<Self> {
        let db = dbs.get_db(&*INTEGRATED_DHT_OPS)?;
        let integrated_dht_ops = KvBufFresh::new(env.clone(), db);
        let db = dbs.get_db(&*INTEGRATION_LIMBO)?;
        let integration_limbo = KvBufFresh::new(env.clone(), db);

        let validation_limbo = ValidationLimboStore::new(env.clone(), dbs)?;

        let element_vault = ElementBuf::vault(env.clone(), dbs, false)?;
        let meta_vault = MetadataBuf::vault(env.clone(), dbs)?;
        let element_cache = ElementBuf::cache(env.clone(), dbs)?;
        let meta_cache = MetadataBuf::cache(env.clone(), dbs)?;

        let element_pending = ElementBuf::pending(env.clone(), dbs)?;
        let meta_pending = MetadataBuf::pending(env.clone(), dbs)?;

        let element_judged = ElementBuf::judged(env.clone(), dbs)?;
        let meta_judged = MetadataBuf::judged(env, dbs)?;
=======
    pub fn new(env: EnvironmentRead) -> WorkspaceResult<Self> {
        let db = env.get_db(&*INTEGRATION_LIMBO)?;
        let integration_limbo = KvBufFresh::new(env.clone(), db);

        let validation_limbo = ValidationLimboStore::new(env)?;
>>>>>>> 8f0e3a56

        Ok(Self {
            integrated_dht_ops,
            integration_limbo,
            validation_limbo,
            element_vault,
            meta_vault,
            element_pending,
            meta_pending,
            element_judged,
            meta_judged,
            element_cache,
            meta_cache,
        })
    }

    async fn to_val_limbo(
        &mut self,
        hash: DhtOpHash,
        mut vlv: ValidationLimboValue,
    ) -> WorkflowResult<()> {
        vlv.last_try = Some(Timestamp::now());
        vlv.num_tries += 1;
        self.validation_limbo.put(hash, vlv)?;
        Ok(())
    }

    async fn to_int_limbo(
        &mut self,
        hash: DhtOpHash,
        iv: IntegrationLimboValue,
        op: DhtOp,
    ) -> WorkflowResult<()> {
        disintegrate_single_metadata(iv.op.clone(), &self.element_pending, &mut self.meta_pending)
            .await?;
        disintegrate_single_data(iv.op.clone(), &mut self.element_pending);
        integrate_single_data(op, &mut self.element_judged).await?;
        integrate_single_metadata(iv.op.clone(), &self.element_judged, &mut self.meta_judged)
            .await?;
        self.integration_limbo.put(hash, iv)?;
        Ok(())
    }
}

impl Workspace for AppValidationWorkspace {
    fn flush_to_txn_ref(&mut self, writer: &mut Writer) -> WorkspaceResult<()> {
        warn!("unimplemented passthrough");
<<<<<<< HEAD
        self.validation_limbo.0.flush_to_txn(writer)?;
        self.integration_limbo.flush_to_txn(writer)?;
        self.element_pending.flush_to_txn(writer)?;
        self.meta_pending.flush_to_txn(writer)?;
        self.element_judged.flush_to_txn(writer)?;
        self.meta_judged.flush_to_txn(writer)?;
=======
        self.validation_limbo.0.flush_to_txn_ref(writer)?;
        self.integration_limbo.flush_to_txn_ref(writer)?;
>>>>>>> 8f0e3a56
        Ok(())
    }
}<|MERGE_RESOLUTION|>--- conflicted
+++ resolved
@@ -193,32 +193,24 @@
 }
 
 impl AppValidationWorkspace {
-<<<<<<< HEAD
-    pub fn new(env: EnvironmentRead, dbs: &impl GetDb) -> WorkspaceResult<Self> {
-        let db = dbs.get_db(&*INTEGRATED_DHT_OPS)?;
+    pub fn new(env: EnvironmentRead) -> WorkspaceResult<Self> {
+        let db = env.get_db(&*INTEGRATED_DHT_OPS)?;
         let integrated_dht_ops = KvBufFresh::new(env.clone(), db);
-        let db = dbs.get_db(&*INTEGRATION_LIMBO)?;
-        let integration_limbo = KvBufFresh::new(env.clone(), db);
-
-        let validation_limbo = ValidationLimboStore::new(env.clone(), dbs)?;
-
-        let element_vault = ElementBuf::vault(env.clone(), dbs, false)?;
-        let meta_vault = MetadataBuf::vault(env.clone(), dbs)?;
-        let element_cache = ElementBuf::cache(env.clone(), dbs)?;
-        let meta_cache = MetadataBuf::cache(env.clone(), dbs)?;
-
-        let element_pending = ElementBuf::pending(env.clone(), dbs)?;
-        let meta_pending = MetadataBuf::pending(env.clone(), dbs)?;
-
-        let element_judged = ElementBuf::judged(env.clone(), dbs)?;
-        let meta_judged = MetadataBuf::judged(env, dbs)?;
-=======
-    pub fn new(env: EnvironmentRead) -> WorkspaceResult<Self> {
         let db = env.get_db(&*INTEGRATION_LIMBO)?;
         let integration_limbo = KvBufFresh::new(env.clone(), db);
 
-        let validation_limbo = ValidationLimboStore::new(env)?;
->>>>>>> 8f0e3a56
+        let validation_limbo = ValidationLimboStore::new(env.clone())?;
+
+        let element_vault = ElementBuf::vault(env.clone(), false)?;
+        let meta_vault = MetadataBuf::vault(env.clone())?;
+        let element_cache = ElementBuf::cache(env.clone())?;
+        let meta_cache = MetadataBuf::cache(env.clone())?;
+
+        let element_pending = ElementBuf::pending(env.clone())?;
+        let meta_pending = MetadataBuf::pending(env.clone())?;
+
+        let element_judged = ElementBuf::judged(env.clone())?;
+        let meta_judged = MetadataBuf::judged(env)?;
 
         Ok(Self {
             integrated_dht_ops,
@@ -266,17 +258,12 @@
 impl Workspace for AppValidationWorkspace {
     fn flush_to_txn_ref(&mut self, writer: &mut Writer) -> WorkspaceResult<()> {
         warn!("unimplemented passthrough");
-<<<<<<< HEAD
-        self.validation_limbo.0.flush_to_txn(writer)?;
-        self.integration_limbo.flush_to_txn(writer)?;
-        self.element_pending.flush_to_txn(writer)?;
-        self.meta_pending.flush_to_txn(writer)?;
-        self.element_judged.flush_to_txn(writer)?;
-        self.meta_judged.flush_to_txn(writer)?;
-=======
         self.validation_limbo.0.flush_to_txn_ref(writer)?;
         self.integration_limbo.flush_to_txn_ref(writer)?;
->>>>>>> 8f0e3a56
+        self.element_pending.flush_to_txn_ref(writer)?;
+        self.meta_pending.flush_to_txn_ref(writer)?;
+        self.element_judged.flush_to_txn_ref(writer)?;
+        self.meta_judged.flush_to_txn_ref(writer)?;
         Ok(())
     }
 }