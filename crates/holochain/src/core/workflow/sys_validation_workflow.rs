--- conflicted
+++ resolved
@@ -663,11 +663,7 @@
     // Read only authored store for finding dependency data
     pub element_authored: ElementBuf<AuthoredPrefix>,
     pub meta_authored: MetadataBuf<AuthoredPrefix>,
-<<<<<<< HEAD
     /// Cached data
-=======
-    // Cached data
->>>>>>> 0ca3839d
     pub element_cache: ElementBuf,
     pub meta_cache: MetadataBuf,
     pub env: EnvironmentRead,
@@ -820,26 +816,16 @@
         let CallZomeWorkspace {
             source_chain,
             meta_authored,
-<<<<<<< HEAD
-            element_integrated: element_vault,
-            meta_integrated: meta_vault,
-=======
             element_integrated,
             meta_integrated,
->>>>>>> 0ca3839d
             element_cache,
             meta_cache,
         } = call_zome;
         let mut sys_val = Self::new(call_zome.env().clone())?;
         sys_val.element_authored = source_chain.elements().into();
         sys_val.meta_authored = meta_authored.into();
-<<<<<<< HEAD
-        sys_val.element_vault = element_vault.into();
-        sys_val.meta_vault = meta_vault.into();
-=======
         sys_val.element_vault = element_integrated.into();
         sys_val.meta_vault = meta_integrated.into();
->>>>>>> 0ca3839d
         sys_val.element_cache = element_cache.into();
         sys_val.meta_cache = meta_cache.into();
         Ok(sys_val)
