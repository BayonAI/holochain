use holochain_types::cell::CellId;
use holochain_zome_types::header::ZomeId;
use thiserror::Error;

use crate::{
<<<<<<< HEAD
    conductor::entry_def_store::error::EntryDefStoreError,
    core::validation::OutcomeOrError,
    core::{present::PresentError, ribosome::error::RibosomeError},
    from_sub_error,
=======
    conductor::entry_def_store::error::EntryDefStoreError, core::ribosome::error::RibosomeError,
    core::state::cascade::error::CascadeError, core::validation::OutcomeOrError, from_sub_error,
>>>>>>> 2e7dbedb
};

use super::types::Outcome;

#[derive(Error, Debug)]
pub enum AppValidationError {
    #[error(transparent)]
    CascadeError(#[from] CascadeError),
    #[error("Dna is missing for this cell {0:?}. Cannot validate without dna.")]
    DnaMissing(CellId),
    #[error(transparent)]
    EntryDefStoreError(#[from] EntryDefStoreError),
    #[error("Links cannot be called on multiple zomes for validation")]
    LinkMultipleZomes,
    #[error(transparent)]
<<<<<<< HEAD
    EntryDefStoreError(#[from] EntryDefStoreError),
    #[error(transparent)]
    PresentError(#[from] PresentError),
    #[error(transparent)]
=======
>>>>>>> 2e7dbedb
    RibosomeError(#[from] RibosomeError),
    #[error("The app entry type {0:?} zome id was out of range")]
    ZomeId(ZomeId),
}

pub type AppValidationResult<T> = Result<T, AppValidationError>;
/// This is a way to return a success or immediately exit with an outcome
/// or immediately exit with an error
pub(super) type AppValidationOutcome<T> = Result<T, OutcomeOrError<Outcome, AppValidationError>>;

impl<T> From<AppValidationError> for OutcomeOrError<T, AppValidationError> {
    fn from(e: AppValidationError) -> Self {
        OutcomeOrError::Err(e)
    }
}

// These need to match the #[from] in AppValidationError
from_sub_error!(AppValidationError, RibosomeError);
from_sub_error!(AppValidationError, CascadeError);
from_sub_error!(AppValidationError, EntryDefStoreError);<|MERGE_RESOLUTION|>--- conflicted
+++ resolved
@@ -3,15 +3,8 @@
 use thiserror::Error;
 
 use crate::{
-<<<<<<< HEAD
-    conductor::entry_def_store::error::EntryDefStoreError,
-    core::validation::OutcomeOrError,
-    core::{present::PresentError, ribosome::error::RibosomeError},
-    from_sub_error,
-=======
     conductor::entry_def_store::error::EntryDefStoreError, core::ribosome::error::RibosomeError,
     core::state::cascade::error::CascadeError, core::validation::OutcomeOrError, from_sub_error,
->>>>>>> 2e7dbedb
 };
 
 use super::types::Outcome;
@@ -27,13 +20,6 @@
     #[error("Links cannot be called on multiple zomes for validation")]
     LinkMultipleZomes,
     #[error(transparent)]
-<<<<<<< HEAD
-    EntryDefStoreError(#[from] EntryDefStoreError),
-    #[error(transparent)]
-    PresentError(#[from] PresentError),
-    #[error(transparent)]
-=======
->>>>>>> 2e7dbedb
     RibosomeError(#[from] RibosomeError),
     #[error("The app entry type {0:?} zome id was out of range")]
     ZomeId(ZomeId),
