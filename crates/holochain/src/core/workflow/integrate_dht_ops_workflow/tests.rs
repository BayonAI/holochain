--- conflicted
+++ resolved
@@ -1371,34 +1371,6 @@
                 .unwrap();
         }
 
-<<<<<<< HEAD
-        let reader = env_ref.reader().unwrap();
-        let db = dbs.get_db(&*INTEGRATED_DHT_OPS).unwrap();
-        let ops_db = IntegratedDhtOpsStore::new(&reader, db).unwrap();
-        let ops = ops_db.iter().unwrap().collect::<Vec<_>>().unwrap();
-        debug!(?ops);
-        assert!(!ops.is_empty());
-
-        let meta = MetadataBuf::primary(&reader, &dbs).unwrap();
-        let key = LinkMetaKey::Base(&base_entry_hash);
-        let links = meta.get_links(&key).unwrap();
-        let link = links[0].clone();
-        assert_eq!(link.target, target_entry_hash);
-
-        let (cas, _metadata, mut cache, metadata_cache) = test_dbs_and_mocks(&reader, &dbs);
-        let (_n, _r, cell_network) = test_network().await;
-        let cascade = Cascade::new(&cas, &meta, &mut cache, &metadata_cache, cell_network);
-
-        let links = cascade.dht_get_links(&key).await.unwrap();
-        let link = links[0].clone();
-        assert_eq!(link.target, target_entry_hash);
-
-        let e = cascade.dht_get(&target_entry_hash).await.unwrap().unwrap();
-        assert_eq!(e.into_content(), target_entry);
-
-        let e = cascade.dht_get(&base_entry_hash).await.unwrap().unwrap();
-        assert_eq!(e.into_content(), base_entry);
-=======
         // Call zome to trigger a the produce workflow
         let request = Box::new(
             ZomeCallInvocationFixturator::new(NamedInvocation(
@@ -1435,10 +1407,9 @@
             let link = links[0].clone();
             assert_eq!(link.target, target_entry_hash);
 
-            let (cas, _metadata, cache, metadata_cache) =
-                crate::core::state::cascade::test_dbs_and_mocks(&reader, &dbs);
-            let cascade =
-                crate::core::state::cascade::Cascade::new(&cas, &meta, &cache, &metadata_cache);
+            let (cas, _metadata, mut cache, metadata_cache) = test_dbs_and_mocks(&reader, &dbs);
+            let (_n, _r, cell_network) = test_network().await;
+            let cascade = Cascade::new(&cas, &mut meta, &cache, &metadata_cache);
 
             let links = cascade.dht_get_links(&key).await.unwrap();
             let link = links[0].clone();
@@ -1452,6 +1423,5 @@
         }
         conductor.shutdown().await;
         shutdown.await.unwrap();
->>>>>>> a603c217
     }
 }