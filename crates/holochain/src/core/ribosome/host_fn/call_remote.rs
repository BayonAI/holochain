use crate::core::ribosome::error::RibosomeResult;
use crate::core::ribosome::CallContext;
use crate::core::ribosome::RibosomeT;
use holochain_p2p::HolochainP2pCellT;
use holochain_types::prelude::*;
use std::sync::Arc;
use super::HostFnMetrics;

pub fn call_remote(
    _ribosome: Arc<impl RibosomeT>,
    call_context: Arc<CallContext>,
<<<<<<< HEAD
    input: CallRemoteInput,
) -> RibosomeResult<CallRemoteOutput> {
    HostFnMetrics::count(HostFnMetrics::CallRemote, 1);
=======
    input: CallRemote,
) -> RibosomeResult<ZomeCallResponse> {
>>>>>>> 78adfa99
    // it is the network's responsibility to handle timeouts and return an Err result in that case
    let result: Result<SerializedBytes, _> = tokio_safe_block_on::tokio_safe_block_forever_on(async move {
        let mut network = call_context.host_access().network().clone();
        network
            .call_remote(
                input.target_agent_as_ref().to_owned(),
                input.zome_name_as_ref().to_owned(),
                input.fn_name_as_ref().to_owned(),
                input.cap_as_ref().to_owned(),
                input.payload_as_ref().to_owned(),
            )
            .await
    });
    let result = match result {
        Ok(r) => ZomeCallResponse::try_from(r)?,
        Err(e) => ZomeCallResponse::NetworkError(e.to_string()),
    };

    Ok(result)
}

#[cfg(test)]
#[cfg(feature = "slow_tests")]
pub mod wasm_test {
    use crate::conductor::interface::websocket::test_utils::setup_app;
    use crate::conductor::{api::ZomeCall, dna_store::MockDnaStore};
    use crate::core::ribosome::ZomeCallResponse;
    use hdk3::prelude::*;
    use holochain_types::app::InstalledCell;
    use holochain_types::dna::DnaDef;
    use holochain_types::dna::DnaFile;
    use holochain_types::test_utils::fake_agent_pubkey_1;
    use holochain_types::test_utils::fake_agent_pubkey_2;
    use holochain_wasm_test_utils::TestWasm;
    pub use holochain_zome_types::capability::CapSecret;
    use holochain_zome_types::cell::CellId;
    use holochain_zome_types::ExternIO;

    #[tokio::test(threaded_scheduler)]
    /// we can call a fn on a remote
    async fn call_remote_test() {
        // ////////////
        // START DNA
        // ////////////

        let dna_def = DnaDef {
            name: "call_remote_test".to_string(),
            uuid: "ba1d046d-ce29-4778-914b-47e6010d2faf".to_string(),
            properties: SerializedBytes::try_from(()).unwrap(),
            zomes: vec![TestWasm::WhoAmI.into()].into(),
        };
        let dna_file = DnaFile::new(dna_def, vec![TestWasm::WhoAmI.into()])
            .await
            .unwrap();

        // //////////
        // END DNA
        // //////////

        // ///////////
        // START ALICE
        // ///////////

        let alice_agent_id = fake_agent_pubkey_1();
        let alice_cell_id = CellId::new(dna_file.dna_hash().to_owned(), alice_agent_id.clone());
        let alice_installed_cell = InstalledCell::new(alice_cell_id.clone(), "alice_handle".into());

        // /////////
        // END ALICE
        // /////////

        // /////////
        // START BOB
        // /////////

        let bob_agent_id = fake_agent_pubkey_2();
        let bob_cell_id = CellId::new(dna_file.dna_hash().to_owned(), bob_agent_id.clone());
        let bob_installed_cell = InstalledCell::new(bob_cell_id.clone(), "bob_handle".into());

        // ///////
        // END BOB
        // ///////

        // ///////////////
        // START CONDUCTOR
        // ///////////////

        let mut dna_store = MockDnaStore::new();

        dna_store.expect_get().return_const(Some(dna_file.clone()));
        dna_store
            .expect_add_dnas::<Vec<_>>()
            .times(2)
            .return_const(());
        dna_store
            .expect_add_entry_defs::<Vec<_>>()
            .times(2)
            .return_const(());

        let (_tmpdir, _app_api, handle) = setup_app(
            vec![(alice_installed_cell, None), (bob_installed_cell, None)],
            dna_store,
        )
        .await;

        // /////////////
        // END CONDUCTOR
        // /////////////

        // BOB INIT (to do cap grant)

        let _ = handle
            .call_zome(ZomeCall {
                cell_id: bob_cell_id,
                zome_name: TestWasm::WhoAmI.into(),
                cap: None,
                fn_name: "set_access".into(),
                payload: ExternIO::encode(()).unwrap(),
                provenance: bob_agent_id.clone(),
            })
            .await
            .unwrap();

        // ALICE DOING A CALL

        let output = handle
            .call_zome(ZomeCall {
                cell_id: alice_cell_id,
                zome_name: TestWasm::WhoAmI.into(),
                cap: None,
                fn_name: "whoarethey".into(),
                payload: ExternIO::encode(
                    &bob_agent_id
                ).unwrap(),
                provenance: alice_agent_id,
            })
            .await
            .unwrap()
            .unwrap();

        match output {
            ZomeCallResponse::Ok(guest_output) => {
                let agent_info: AgentInfo = guest_output.decode().unwrap();
                assert_eq!(
                    agent_info,
                    AgentInfo {
                        agent_initial_pubkey: bob_agent_id.clone(),
                        agent_latest_pubkey: bob_agent_id,
                    },
                );
            }
            _ => unreachable!(),
        }

        let shutdown = handle.take_shutdown_handle().await.unwrap();
        handle.shutdown().await;
        shutdown.await.unwrap();
    }
}<|MERGE_RESOLUTION|>--- conflicted
+++ resolved
@@ -9,14 +9,9 @@
 pub fn call_remote(
     _ribosome: Arc<impl RibosomeT>,
     call_context: Arc<CallContext>,
-<<<<<<< HEAD
-    input: CallRemoteInput,
-) -> RibosomeResult<CallRemoteOutput> {
-    HostFnMetrics::count(HostFnMetrics::CallRemote, 1);
-=======
     input: CallRemote,
 ) -> RibosomeResult<ZomeCallResponse> {
->>>>>>> 78adfa99
+    HostFnMetrics::count(HostFnMetrics::CallRemote, 1);
     // it is the network's responsibility to handle timeouts and return an Err result in that case
     let result: Result<SerializedBytes, _> = tokio_safe_block_on::tokio_safe_block_forever_on(async move {
         let mut network = call_context.host_access().network().clone();
