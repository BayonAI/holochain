use crate::core::ribosome::error::RibosomeResult;
use crate::core::ribosome::CallContext;
use crate::core::ribosome::RibosomeT;
use holochain_serialized_bytes::SerializedBytes;
use holochain_zome_types::zome_info::ZomeInfo;
use holochain_zome_types::ZomeInfoInput;
use holochain_zome_types::ZomeInfoOutput;
use std::convert::TryFrom;
use std::sync::Arc;

pub fn zome_info(
    ribosome: Arc<impl RibosomeT>,
    call_context: Arc<CallContext>,
    _input: ZomeInfoInput,
) -> RibosomeResult<ZomeInfoOutput> {
    Ok(ZomeInfoOutput::new(ZomeInfo {
        dna_name: ribosome.dna_file().dna().name.clone(),
        zome_name: call_context.zome_name.clone(),
        dna_hash: ribosome.dna_file().dna_hash().clone(), // @TODO
        properties: SerializedBytes::try_from(()).unwrap(), // @TODO
                                                          // @todo
                                                          // public_token: "".into(),                            // @TODO
    }))
}

#[cfg(test)]
#[cfg(feature = "slow_tests")]
pub mod test {

    use crate::fixt::ZomeCallHostAccessFixturator;
    use fixt::prelude::*;

    use holochain_wasm_test_utils::TestWasm;
    use holochain_zome_types::ZomeInfoOutput;

    #[tokio::test(threaded_scheduler)]
    async fn invoke_import_zome_info_test() {
        let test_env = holochain_state::test_utils::test_cell_env();
        let env = test_env.env();
        let workspace = crate::core::workflow::CallZomeWorkspace::new(env.clone().into()).unwrap();

<<<<<<< HEAD
        crate::core::workflow::fake_genesis(&mut workspace.source_chain)
            .await
            .unwrap();
        let (_g, raw_workspace) =
            crate::core::workflow::unsafe_call_zome_workspace::UnsafeCallZomeWorkspace::from_mut(
                &mut workspace,
            );
=======
        let workspace_lock = crate::core::workflow::CallZomeWorkspaceLock::new(workspace);
>>>>>>> 8f0e3a56

        let mut host_access = fixt!(ZomeCallHostAccess);
        host_access.workspace = workspace_lock;
        let zome_info: ZomeInfoOutput =
            crate::call_test_ribosome!(host_access, TestWasm::ZomeInfo, "zome_info", ());
        assert_eq!(zome_info.inner_ref().dna_name, "test",);
    }
}<|MERGE_RESOLUTION|>--- conflicted
+++ resolved
@@ -39,17 +39,7 @@
         let env = test_env.env();
         let workspace = crate::core::workflow::CallZomeWorkspace::new(env.clone().into()).unwrap();
 
-<<<<<<< HEAD
-        crate::core::workflow::fake_genesis(&mut workspace.source_chain)
-            .await
-            .unwrap();
-        let (_g, raw_workspace) =
-            crate::core::workflow::unsafe_call_zome_workspace::UnsafeCallZomeWorkspace::from_mut(
-                &mut workspace,
-            );
-=======
         let workspace_lock = crate::core::workflow::CallZomeWorkspaceLock::new(workspace);
->>>>>>> 8f0e3a56
 
         let mut host_access = fixt!(ZomeCallHostAccess);
         host_access.workspace = workspace_lock;
