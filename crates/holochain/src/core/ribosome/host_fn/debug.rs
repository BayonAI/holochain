use crate::core::ribosome::error::RibosomeResult;
use crate::core::ribosome::CallContext;
use crate::core::ribosome::RibosomeT;
use holochain_zome_types::debug::DebugMsg;
use holochain_zome_types::DebugInput;
use holochain_zome_types::DebugOutput;
use std::sync::Arc;
use tracing::*;

#[instrument(skip(_ribosome, _call_context, input))]
pub fn debug(
    _ribosome: Arc<impl RibosomeT>,
    _call_context: Arc<CallContext>,
    input: DebugInput,
) -> RibosomeResult<DebugOutput> {
    let msg: DebugMsg = input.into_inner();
    debug!(
        "{}:{}:{} {}",
        msg.module_path(),
        msg.file(),
        msg.line(),
        msg.msg()
    );
    Ok(DebugOutput::new(()))
}

#[cfg(test)]
#[cfg(feature = "slow_tests")]
pub mod wasm_test {
    use super::debug;

    use crate::fixt::CallContextFixturator;
    use crate::fixt::WasmRibosomeFixturator;
    use crate::fixt::ZomeCallHostAccessFixturator;
<<<<<<< HEAD
    use ::fixt::prelude::*;

=======
    use fixt::prelude::*;
>>>>>>> 8545bc2d
    use holochain_wasm_test_utils::TestWasm;
    use holochain_zome_types::debug_msg;
    use holochain_zome_types::DebugInput;
    use holochain_zome_types::DebugOutput;
    use std::sync::Arc;

    /// we can get an entry hash out of the fn directly
    #[tokio::test(threaded_scheduler)]
    async fn debug_test() {
        let ribosome = WasmRibosomeFixturator::new(crate::fixt::curve::Zomes(vec![]))
            .next()
            .unwrap();
        let call_context = CallContextFixturator::new(fixt::Unpredictable)
            .next()
            .unwrap();
        let input = DebugInput::new(debug_msg!(format!("ribosome debug {}", "works!")));

        let output: DebugOutput = debug(Arc::new(ribosome), Arc::new(call_context), input).unwrap();

        assert_eq!(DebugOutput::new(()), output);
    }

    #[tokio::test(threaded_scheduler)]
    async fn ribosome_debug_test() {
        let test_env = holochain_state::test_utils::test_cell_env();
        let env = test_env.env();
        let mut workspace =
            crate::core::workflow::CallZomeWorkspace::new(env.clone().into()).unwrap();

        crate::core::workflow::fake_genesis(&mut workspace.source_chain)
            .await
            .unwrap();

        let workspace_lock = crate::core::workflow::CallZomeWorkspaceLock::new(workspace);
        let mut host_access = fixt!(ZomeCallHostAccess);
        host_access.workspace = workspace_lock;

        // this shows that debug is called but our line numbers will be messed up
        // the line numbers will show as coming from this test because we made the input here
        let output: DebugOutput = crate::call_test_ribosome!(
            host_access,
            TestWasm::Imports,
            "debug",
            DebugInput::new(debug_msg!(format!("ribosome debug {}", "works!")))
        );
        assert_eq!(output, DebugOutput::new(()));
    }

    #[tokio::test(threaded_scheduler)]
    async fn wasm_line_numbers_test() {
        let test_env = holochain_state::test_utils::test_cell_env();
        let env = test_env.env();
        let mut workspace =
            crate::core::workflow::CallZomeWorkspace::new(env.clone().into()).unwrap();

        crate::core::workflow::fake_genesis(&mut workspace.source_chain)
            .await
            .unwrap();

        let workspace_lock = crate::core::workflow::CallZomeWorkspaceLock::new(workspace);
        let mut host_access = fixt!(ZomeCallHostAccess);
        host_access.workspace = workspace_lock;

        // this shows that we can get line numbers out of wasm
        let output: DebugOutput =
            crate::call_test_ribosome!(host_access, TestWasm::Debug, "debug", ());
        assert_eq!(output, DebugOutput::new(()));
    }
}<|MERGE_RESOLUTION|>--- conflicted
+++ resolved
@@ -32,12 +32,7 @@
     use crate::fixt::CallContextFixturator;
     use crate::fixt::WasmRibosomeFixturator;
     use crate::fixt::ZomeCallHostAccessFixturator;
-<<<<<<< HEAD
     use ::fixt::prelude::*;
-
-=======
-    use fixt::prelude::*;
->>>>>>> 8545bc2d
     use holochain_wasm_test_utils::TestWasm;
     use holochain_zome_types::debug_msg;
     use holochain_zome_types::DebugInput;
