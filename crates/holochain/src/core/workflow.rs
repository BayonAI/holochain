//! Workflows are the core building block of Holochain functionality.
//!
//! ## Properties
//!
//! Workflows are **transactional**, so that if any workflow fails to run to
//! completion, nothing will happen.
//!
//! In order to achieve this, workflow functions are **free of any side-effects
//! which modify cryptographic state**: they will not modify the source chain
//! nor send network messages which could cause other agents to update their own
//! source chain.
//!
//! Workflows are **never nested**. A workflow cannot call another workflow.
//! However, a workflow can specify that any number of other workflows should
//! be triggered after this one completes.
//!
//! Side effects and triggering of other workflows is specified declaratively
//! rather than imperatively. Each workflow returns a `WorkflowEffects` value
//! representing the side effects that should be run. The `finish` function
//! processes this value and performs the necessary actions, including
//! committing changes to the associated Workspace and triggering other
//! workflows.

mod effects;
pub mod error;
mod genesis_workflow;
mod invoke_zome_workflow;
pub use genesis_workflow::*;
pub use invoke_zome_workflow::*;

<<<<<<< HEAD
pub use effects::*;

use crate::core::state::workspace::Workspace;
use error::*;
use holochain_state::env::EnvironmentWrite;
use must_future::MustBoxFuture;
use tracing::*;

/// Definition of a Workflow.
///
/// The workflow logic is defined in the `workflow` function. Additional
/// parameters can be specified as struct fields on the impls.
///
/// There are three associated types:
/// - Output, the return value of the function
/// - Workspace, the bundle of Buffered Stores used to stage changes to be persisted later
/// - Triggers, a type representing workflows to be triggered upon completion
pub trait Workflow<'env>: Sized + Send {
    /// The return value of the workflow function
    type Output: Send;
    /// The Workspace associated with this Workflow
    type Workspace: Workspace<'env> + 'env;
    /// Represents Workflows to be triggered upon completion
    type Triggers: WorkflowTriggers<'env>;

    /// Defines the actual logic for this Workflow
    fn workflow(
        self,
        workspace: Self::Workspace,
    ) -> MustBoxFuture<'env, WorkflowResult<'env, Self::Output, Self>>;
=======
use super::{ribosome::error::RibosomeError, state::source_chain::SourceChainError};

/// Specify the workflow-specific arguments to the functions that make the workflow go
/// It's intended that resources like Workspaces and Conductor APIs don't go here.
#[derive(Debug)]
pub enum WorkflowCall {
    InvokeZome(Box<ZomeInvocation>),
    InitializeZome,
    Genesis(Box<DnaFile>, AgentPubKey),
    // AppValidation(Vec<DhtOp>),
    // {
    //     invocation: ZomeInvocation,
    //     source_chain: SourceChain<'_>,
    //     ribosome: Ribo,
    //     conductor_api: Api,
    // }
>>>>>>> 96938b3a
}

/// This is the main way to run a Workflow. By constructing a Workflow and
/// Workspace, this runs the Workflow and executes the `finish` function on
/// the WorkflowEffects, returning the Output value of the workflow
pub async fn run_workflow<'env, O: Send, Wf: Workflow<'env, Output = O> + 'env>(
    arc: EnvironmentWrite,
    wc: Wf,
    workspace: Wf::Workspace,
) -> WorkflowRunResult<O> {
    let (output, effects) = wc.workflow(workspace).await?;
    finish(arc, effects).await?;
    Ok(output)
}

/// Apply the WorkflowEffects to finalize the Workflow.
/// 1. Persist DB changes via `Workspace::commit_txn`
/// 2. Call any Wasm callbacks
/// 3. Emit any Signals
/// 4. Trigger any subsequent Workflows
async fn finish<'env, Wf: Workflow<'env>>(
    arc: EnvironmentWrite,
    effects: WorkflowEffects<'env, Wf>,
) -> WorkflowRunResult<()> {
    let WorkflowEffects {
        workspace,
        triggers,
        callbacks,
        signals,
        ..
    } = effects;

    // finish workspace
    {
        let env = arc.guard().await;
        let writer = env.writer_unmanaged()?;
        workspace.commit_txn(writer)?;
    }

    // finish callbacks
    {
        warn!("Workflow-generated callbacks are unimplemented");
        for _callback in callbacks {
            // TODO
        }
    }

    // finish signals
    {
        warn!("Workflow-generated signals are unimplemented");
        for _signal in signals {
            // TODO
        }
    }

<<<<<<< HEAD
    // finish triggers
    warn!("Workflow-generated triggers are unimplemented");
    let _handle = triggers.run(arc);
=======
impl<W: Workspace> std::fmt::Debug for WorkflowEffects<W> {
    fn fmt(&self, f: &mut std::fmt::Formatter<'_>) -> std::fmt::Result {
        f.debug_struct("WorkflowEffects")
            .field("triggers", &self.triggers)
            .field("callbacks", &self.callbacks)
            .field("signals", &self.signals)
            .finish()
    }
}

#[derive(Error, Debug)]
pub enum WorkflowError {
    #[error("Agent is invalid: {0:?}")]
    AgentInvalid(AgentPubKey),

    #[error("Conductor API error: {0}")]
    ConductorApi(#[from] ConductorApiError),

    #[error("Workspace error: {0}")]
    WorkspaceError(#[from] WorkspaceError),

    #[error("Database error: {0}")]
    DatabaseError(#[from] DatabaseError),

    #[error(transparent)]
    RibosomeError(#[from] RibosomeError),

    #[error("Source chain error: {0}")]
    SourceChainError(#[from] SourceChainError),

    #[error("Capability token missing")]
    CapabilityMissing,
}
>>>>>>> 96938b3a

    Ok(())
}<|MERGE_RESOLUTION|>--- conflicted
+++ resolved
@@ -24,11 +24,13 @@
 mod effects;
 pub mod error;
 mod genesis_workflow;
+mod initialize_zomes_workflow;
 mod invoke_zome_workflow;
-pub use genesis_workflow::*;
-pub use invoke_zome_workflow::*;
+pub(crate) use genesis_workflow::*;
+pub(crate) use initialize_zomes_workflow::*;
+pub(crate) use invoke_zome_workflow::unsafe_invoke_zome_workspace;
+pub(crate) use invoke_zome_workflow::*;
 
-<<<<<<< HEAD
 pub use effects::*;
 
 use crate::core::state::workspace::Workspace;
@@ -59,24 +61,6 @@
         self,
         workspace: Self::Workspace,
     ) -> MustBoxFuture<'env, WorkflowResult<'env, Self::Output, Self>>;
-=======
-use super::{ribosome::error::RibosomeError, state::source_chain::SourceChainError};
-
-/// Specify the workflow-specific arguments to the functions that make the workflow go
-/// It's intended that resources like Workspaces and Conductor APIs don't go here.
-#[derive(Debug)]
-pub enum WorkflowCall {
-    InvokeZome(Box<ZomeInvocation>),
-    InitializeZome,
-    Genesis(Box<DnaFile>, AgentPubKey),
-    // AppValidation(Vec<DhtOp>),
-    // {
-    //     invocation: ZomeInvocation,
-    //     source_chain: SourceChain<'_>,
-    //     ribosome: Ribo,
-    //     conductor_api: Api,
-    // }
->>>>>>> 96938b3a
 }
 
 /// This is the main way to run a Workflow. By constructing a Workflow and
@@ -132,45 +116,19 @@
         }
     }
 
-<<<<<<< HEAD
     // finish triggers
     warn!("Workflow-generated triggers are unimplemented");
     let _handle = triggers.run(arc);
-=======
-impl<W: Workspace> std::fmt::Debug for WorkflowEffects<W> {
+
+    Ok(())
+}
+
+impl<'env, Wf: Workflow<'env>> std::fmt::Debug for WorkflowEffects<'env, Wf> {
     fn fmt(&self, f: &mut std::fmt::Formatter<'_>) -> std::fmt::Result {
         f.debug_struct("WorkflowEffects")
-            .field("triggers", &self.triggers)
+            // .field("triggers", &self.triggers)
             .field("callbacks", &self.callbacks)
             .field("signals", &self.signals)
             .finish()
     }
-}
-
-#[derive(Error, Debug)]
-pub enum WorkflowError {
-    #[error("Agent is invalid: {0:?}")]
-    AgentInvalid(AgentPubKey),
-
-    #[error("Conductor API error: {0}")]
-    ConductorApi(#[from] ConductorApiError),
-
-    #[error("Workspace error: {0}")]
-    WorkspaceError(#[from] WorkspaceError),
-
-    #[error("Database error: {0}")]
-    DatabaseError(#[from] DatabaseError),
-
-    #[error(transparent)]
-    RibosomeError(#[from] RibosomeError),
-
-    #[error("Source chain error: {0}")]
-    SourceChainError(#[from] SourceChainError),
-
-    #[error("Capability token missing")]
-    CapabilityMissing,
-}
->>>>>>> 96938b3a
-
-    Ok(())
 }