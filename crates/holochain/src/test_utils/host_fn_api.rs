--- conflicted
+++ resolved
@@ -117,15 +117,11 @@
             .holochain_p2p()
             .to_cell(cell_id.dna_hash().clone(), cell_id.agent_pubkey().clone());
 
-<<<<<<< HEAD
-        let zome_name = dna_file.dna().zomes.get(zome_index).unwrap().0.clone();
-=======
         let zome_path = (
             cell_id.clone(),
-            dna_file.dna().zomes.get(0).unwrap().0.clone(),
+            dna_file.dna().zomes.get(zome_index).unwrap().0.clone(),
         )
             .into();
->>>>>>> 4714fbdd
         let ribosome = WasmRibosome::new(dna_file.clone());
         let signal_tx = handle.signal_broadcaster().await;
         let call_data = CallData {
