--- conflicted
+++ resolved
@@ -16,11 +16,7 @@
 sx_state = { path = "../state" }
 sx_types = { path = "../types" }
 holochain_websocket = { path = "../websocket" }
-<<<<<<< HEAD
 sx_zome_types = { path = "../zome_types" }
-=======
-sx_wasm_types = { path = "../wasm_types" }
->>>>>>> fa09863b
 serde = { version = "1.0.104", features = ["derive"] }
 shrinkwraprs = "0.3.0"
 structopt = "=0.3.11"
