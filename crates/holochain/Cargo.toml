--- conflicted
+++ resolved
@@ -20,12 +20,6 @@
 shrinkwraprs = "0.3.0"
 structopt = "=0.3.11"
 holochain_common = "0.0.43-alpha3"
-<<<<<<< HEAD
-holochain_json_api = { version = "0.0.36", git = "https://github.com/holochain/holochain-serialization.git", branch = "unpinned" }
-holochain_json_derive = { version = "0.0.36", git = "https://github.com/holochain/holochain-serialization.git", branch = "unpinned" }
-holochain_serialized_bytes = "0.0.36"
-=======
->>>>>>> c2a80e42
 fallible-iterator = "0.2.0"
 thiserror = "1.0.10"
 lazy_static = "1.4.0"
