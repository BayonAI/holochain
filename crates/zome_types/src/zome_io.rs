--- conflicted
+++ resolved
@@ -1,14 +1,7 @@
 use crate::*;
-<<<<<<< HEAD
-use holochain_serialized_bytes::prelude::*;
-
-use element::ElementVec;
-
-=======
 use element::ElementVec;
 use holochain_serialized_bytes::prelude::*;
 
->>>>>>> f96ce78a
 /// All wasm shared I/O types need to share the same basic behaviours to cross the host/guest
 /// boundary in a predictable way.
 macro_rules! wasm_io_types {
